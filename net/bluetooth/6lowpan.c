// SPDX-License-Identifier: GPL-2.0-only
/*
   Copyright (c) 2013-2014 Intel Corp.

*/

#include <linux/if_arp.h>
#include <linux/netdevice.h>
#include <linux/etherdevice.h>
#include <linux/module.h>
#include <linux/debugfs.h>

#include <net/ipv6.h>
#include <net/ip6_route.h>
#include <net/addrconf.h>
#include <net/pkt_sched.h>

#include <net/bluetooth/bluetooth.h>
#include <net/bluetooth/hci_core.h>
#include <net/bluetooth/l2cap.h>

#include <net/6lowpan.h> /* for the compression support */

#define VERSION "0.1"

static struct dentry *lowpan_enable_debugfs;
static struct dentry *lowpan_control_debugfs;

#define IFACE_NAME_TEMPLATE "bt%d"

struct skb_cb {
	struct in6_addr addr;
	struct in6_addr gw;
	struct l2cap_chan *chan;
};
#define lowpan_cb(skb) ((struct skb_cb *)((skb)->cb))

/* The devices list contains those devices that we are acting
 * as a proxy. The BT 6LoWPAN device is a virtual device that
 * connects to the Bluetooth LE device. The real connection to
 * BT device is done via l2cap layer. There exists one
 * virtual device / one BT 6LoWPAN network (=hciX device).
 * The list contains struct lowpan_dev elements.
 */
static LIST_HEAD(bt_6lowpan_devices);
static DEFINE_SPINLOCK(devices_lock);

static bool enable_6lowpan;

/* We are listening incoming connections via this channel
 */
static struct l2cap_chan *listen_chan;
static DEFINE_MUTEX(set_lock);

struct lowpan_peer {
	struct list_head list;
	struct rcu_head rcu;
	struct l2cap_chan *chan;

	/* peer addresses in various formats */
	unsigned char lladdr[ETH_ALEN];
	struct in6_addr peer_addr;
};

struct lowpan_btle_dev {
	struct list_head list;

	struct hci_dev *hdev;
	struct net_device *netdev;
	struct list_head peers;
	atomic_t peer_count; /* number of items in peers list */

	struct work_struct delete_netdev;
	struct delayed_work notify_peers;
};

static inline struct lowpan_btle_dev *
lowpan_btle_dev(const struct net_device *netdev)
{
	return (struct lowpan_btle_dev *)lowpan_dev(netdev)->priv;
}

static inline void peer_add(struct lowpan_btle_dev *dev,
			    struct lowpan_peer *peer)
{
	list_add_rcu(&peer->list, &dev->peers);
	atomic_inc(&dev->peer_count);
}

static inline bool peer_del(struct lowpan_btle_dev *dev,
			    struct lowpan_peer *peer)
{
	list_del_rcu(&peer->list);
	kfree_rcu(peer, rcu);

	module_put(THIS_MODULE);

	if (atomic_dec_and_test(&dev->peer_count)) {
		BT_DBG("last peer");
		return true;
	}

	return false;
}

static inline struct lowpan_peer *
__peer_lookup_chan(struct lowpan_btle_dev *dev, struct l2cap_chan *chan)
{
	struct lowpan_peer *peer;

	list_for_each_entry_rcu(peer, &dev->peers, list) {
		if (peer->chan == chan)
			return peer;
	}

	return NULL;
}

static inline struct lowpan_peer *
__peer_lookup_conn(struct lowpan_btle_dev *dev, struct l2cap_conn *conn)
{
	struct lowpan_peer *peer;

	list_for_each_entry_rcu(peer, &dev->peers, list) {
		if (peer->chan->conn == conn)
			return peer;
	}

	return NULL;
}

static inline struct lowpan_peer *peer_lookup_dst(struct lowpan_btle_dev *dev,
						  struct in6_addr *daddr,
						  struct sk_buff *skb)
{
	struct rt6_info *rt = (struct rt6_info *)skb_dst(skb);
	int count = atomic_read(&dev->peer_count);
	const struct in6_addr *nexthop;
	struct lowpan_peer *peer;
	struct neighbour *neigh;

	BT_DBG("peers %d addr %pI6c rt %p", count, daddr, rt);

	if (!rt) {
		if (ipv6_addr_any(&lowpan_cb(skb)->gw)) {
			/* There is neither route nor gateway,
			 * probably the destination is a direct peer.
			 */
			nexthop = daddr;
		} else {
			/* There is a known gateway
			 */
			nexthop = &lowpan_cb(skb)->gw;
		}
	} else {
		nexthop = rt6_nexthop(rt, daddr);

		/* We need to remember the address because it is needed
		 * by bt_xmit() when sending the packet. In bt_xmit(), the
		 * destination routing info is not set.
		 */
		memcpy(&lowpan_cb(skb)->gw, nexthop, sizeof(struct in6_addr));
	}

	BT_DBG("gw %pI6c", nexthop);

	rcu_read_lock();

	list_for_each_entry_rcu(peer, &dev->peers, list) {
		BT_DBG("dst addr %pMR dst type %u ip %pI6c",
		       &peer->chan->dst, peer->chan->dst_type,
		       &peer->peer_addr);

		if (!ipv6_addr_cmp(&peer->peer_addr, nexthop)) {
			rcu_read_unlock();
			return peer;
		}
	}

	/* use the neighbour cache for matching addresses assigned by SLAAC */
	neigh = __ipv6_neigh_lookup(dev->netdev, nexthop);
	if (neigh) {
		list_for_each_entry_rcu(peer, &dev->peers, list) {
			if (!memcmp(neigh->ha, peer->lladdr, ETH_ALEN)) {
				neigh_release(neigh);
				rcu_read_unlock();
				return peer;
			}
		}
		neigh_release(neigh);
	}

	rcu_read_unlock();

	return NULL;
}

static struct lowpan_peer *lookup_peer(struct l2cap_conn *conn)
{
	struct lowpan_btle_dev *entry;
	struct lowpan_peer *peer = NULL;

	rcu_read_lock();

	list_for_each_entry_rcu(entry, &bt_6lowpan_devices, list) {
		peer = __peer_lookup_conn(entry, conn);
		if (peer)
			break;
	}

	rcu_read_unlock();

	return peer;
}

static struct lowpan_btle_dev *lookup_dev(struct l2cap_conn *conn)
{
	struct lowpan_btle_dev *entry;
	struct lowpan_btle_dev *dev = NULL;

	rcu_read_lock();

	list_for_each_entry_rcu(entry, &bt_6lowpan_devices, list) {
		if (conn->hcon->hdev == entry->hdev) {
			dev = entry;
			break;
		}
	}

	rcu_read_unlock();

	return dev;
}

static int give_skb_to_upper(struct sk_buff *skb, struct net_device *dev)
{
	struct sk_buff *skb_cp;

	skb_cp = skb_copy(skb, GFP_ATOMIC);
	if (!skb_cp)
		return NET_RX_DROP;

	return netif_rx_ni(skb_cp);
}

static int iphc_decompress(struct sk_buff *skb, struct net_device *netdev,
			   struct lowpan_peer *peer)
{
	const u8 *saddr;

	saddr = peer->lladdr;

	return lowpan_header_decompress(skb, netdev, netdev->dev_addr, saddr);
}

static int recv_pkt(struct sk_buff *skb, struct net_device *dev,
		    struct lowpan_peer *peer)
{
	struct sk_buff *local_skb;
	int ret;

	if (!netif_running(dev))
		goto drop;

	if (dev->type != ARPHRD_6LOWPAN || !skb->len)
		goto drop;

	skb_reset_network_header(skb);

	skb = skb_share_check(skb, GFP_ATOMIC);
	if (!skb)
		goto drop;

	/* check that it's our buffer */
	if (lowpan_is_ipv6(*skb_network_header(skb))) {
		/* Pull off the 1-byte of 6lowpan header. */
		skb_pull(skb, 1);

		/* Copy the packet so that the IPv6 header is
		 * properly aligned.
		 */
		local_skb = skb_copy_expand(skb, NET_SKB_PAD - 1,
					    skb_tailroom(skb), GFP_ATOMIC);
		if (!local_skb)
			goto drop;

		local_skb->protocol = htons(ETH_P_IPV6);
		local_skb->pkt_type = PACKET_HOST;
		local_skb->dev = dev;

		skb_set_transport_header(local_skb, sizeof(struct ipv6hdr));

		if (give_skb_to_upper(local_skb, dev) != NET_RX_SUCCESS) {
			kfree_skb(local_skb);
			goto drop;
		}

		dev->stats.rx_bytes += skb->len;
		dev->stats.rx_packets++;

		consume_skb(local_skb);
		consume_skb(skb);
	} else if (lowpan_is_iphc(*skb_network_header(skb))) {
		local_skb = skb_clone(skb, GFP_ATOMIC);
		if (!local_skb)
			goto drop;

		local_skb->dev = dev;

		ret = iphc_decompress(local_skb, dev, peer);
		if (ret < 0) {
			BT_DBG("iphc_decompress failed: %d", ret);
			kfree_skb(local_skb);
			goto drop;
		}

		local_skb->protocol = htons(ETH_P_IPV6);
		local_skb->pkt_type = PACKET_HOST;

		if (give_skb_to_upper(local_skb, dev)
				!= NET_RX_SUCCESS) {
			kfree_skb(local_skb);
			goto drop;
		}

		dev->stats.rx_bytes += skb->len;
		dev->stats.rx_packets++;

		consume_skb(local_skb);
		consume_skb(skb);
	} else {
		BT_DBG("unknown packet type");
		goto drop;
	}

	return NET_RX_SUCCESS;

drop:
	dev->stats.rx_dropped++;
	return NET_RX_DROP;
}

/* Packet from BT LE device */
static int chan_recv_cb(struct l2cap_chan *chan, struct sk_buff *skb)
{
	struct lowpan_btle_dev *dev;
	struct lowpan_peer *peer;
	int err;

	peer = lookup_peer(chan->conn);
	if (!peer)
		return -ENOENT;

	dev = lookup_dev(chan->conn);
	if (!dev || !dev->netdev)
		return -ENOENT;

	err = recv_pkt(skb, dev->netdev, peer);
	if (err) {
		BT_DBG("recv pkt %d", err);
		err = -EAGAIN;
	}

	return err;
}

static int setup_header(struct sk_buff *skb, struct net_device *netdev,
			bdaddr_t *peer_addr, u8 *peer_addr_type)
{
	struct in6_addr ipv6_daddr;
	struct ipv6hdr *hdr;
	struct lowpan_btle_dev *dev;
	struct lowpan_peer *peer;
	u8 *daddr;
	int err, status = 0;

	hdr = ipv6_hdr(skb);

	dev = lowpan_btle_dev(netdev);

	memcpy(&ipv6_daddr, &hdr->daddr, sizeof(ipv6_daddr));

	if (ipv6_addr_is_multicast(&ipv6_daddr)) {
		lowpan_cb(skb)->chan = NULL;
		daddr = NULL;
	} else {
		BT_DBG("dest IP %pI6c", &ipv6_daddr);

		/* The packet might be sent to 6lowpan interface
		 * because of routing (either via default route
		 * or user set route) so get peer according to
		 * the destination address.
		 */
		peer = peer_lookup_dst(dev, &ipv6_daddr, skb);
		if (!peer) {
			BT_DBG("no such peer");
			return -ENOENT;
		}

		daddr = peer->lladdr;
		*peer_addr = peer->chan->dst;
		*peer_addr_type = peer->chan->dst_type;
		lowpan_cb(skb)->chan = peer->chan;

		status = 1;
	}

	lowpan_header_compress(skb, netdev, daddr, dev->netdev->dev_addr);

	err = dev_hard_header(skb, netdev, ETH_P_IPV6, NULL, NULL, 0);
	if (err < 0)
		return err;

	return status;
}

static int header_create(struct sk_buff *skb, struct net_device *netdev,
			 unsigned short type, const void *_daddr,
			 const void *_saddr, unsigned int len)
{
	if (type != ETH_P_IPV6)
		return -EINVAL;

	return 0;
}

/* Packet to BT LE device */
static int send_pkt(struct l2cap_chan *chan, struct sk_buff *skb,
		    struct net_device *netdev)
{
	struct msghdr msg;
	struct kvec iv;
	int err;

	/* Remember the skb so that we can send EAGAIN to the caller if
	 * we run out of credits.
	 */
	chan->data = skb;

	iv.iov_base = skb->data;
	iv.iov_len = skb->len;

	memset(&msg, 0, sizeof(msg));
	iov_iter_kvec(&msg.msg_iter, WRITE, &iv, 1, skb->len);

	err = l2cap_chan_send(chan, &msg, skb->len);
	if (err > 0) {
		netdev->stats.tx_bytes += err;
		netdev->stats.tx_packets++;
		return 0;
	}

	if (err < 0)
		netdev->stats.tx_errors++;

	return err;
}

static int send_mcast_pkt(struct sk_buff *skb, struct net_device *netdev)
{
	struct sk_buff *local_skb;
	struct lowpan_btle_dev *entry;
	int err = 0;

	rcu_read_lock();

	list_for_each_entry_rcu(entry, &bt_6lowpan_devices, list) {
		struct lowpan_peer *pentry;
		struct lowpan_btle_dev *dev;

		if (entry->netdev != netdev)
			continue;

		dev = lowpan_btle_dev(entry->netdev);

		list_for_each_entry_rcu(pentry, &dev->peers, list) {
			int ret;

			local_skb = skb_clone(skb, GFP_ATOMIC);

			BT_DBG("xmit %s to %pMR type %u IP %pI6c chan %p",
			       netdev->name,
			       &pentry->chan->dst, pentry->chan->dst_type,
			       &pentry->peer_addr, pentry->chan);
			ret = send_pkt(pentry->chan, local_skb, netdev);
			if (ret < 0)
				err = ret;

			kfree_skb(local_skb);
		}
	}

	rcu_read_unlock();

	return err;
}

static netdev_tx_t bt_xmit(struct sk_buff *skb, struct net_device *netdev)
{
	int err = 0;
	bdaddr_t addr;
	u8 addr_type;

	/* We must take a copy of the skb before we modify/replace the ipv6
	 * header as the header could be used elsewhere
	 */
	skb = skb_unshare(skb, GFP_ATOMIC);
	if (!skb)
		return NET_XMIT_DROP;

	/* Return values from setup_header()
	 *  <0 - error, packet is dropped
	 *   0 - this is a multicast packet
	 *   1 - this is unicast packet
	 */
	err = setup_header(skb, netdev, &addr, &addr_type);
	if (err < 0) {
		kfree_skb(skb);
		return NET_XMIT_DROP;
	}

	if (err) {
		if (lowpan_cb(skb)->chan) {
			BT_DBG("xmit %s to %pMR type %u IP %pI6c chan %p",
			       netdev->name, &addr, addr_type,
			       &lowpan_cb(skb)->addr, lowpan_cb(skb)->chan);
			err = send_pkt(lowpan_cb(skb)->chan, skb, netdev);
		} else {
			err = -ENOENT;
		}
	} else {
		/* We need to send the packet to every device behind this
		 * interface.
		 */
		err = send_mcast_pkt(skb, netdev);
	}

	dev_kfree_skb(skb);

	if (err)
		BT_DBG("ERROR: xmit failed (%d)", err);

	return err < 0 ? NET_XMIT_DROP : err;
}

static int bt_dev_init(struct net_device *dev)
{
	netdev_lockdep_set_classes(dev);

	return 0;
}

static const struct net_device_ops netdev_ops = {
	.ndo_init		= bt_dev_init,
	.ndo_start_xmit		= bt_xmit,
};

static const struct header_ops header_ops = {
	.create	= header_create,
};

static void netdev_setup(struct net_device *dev)
{
	dev->hard_header_len	= 0;
	dev->needed_tailroom	= 0;
	dev->flags		= IFF_RUNNING | IFF_MULTICAST;
	dev->watchdog_timeo	= 0;
	dev->tx_queue_len	= DEFAULT_TX_QUEUE_LEN;

	dev->netdev_ops		= &netdev_ops;
	dev->header_ops		= &header_ops;
	dev->needs_free_netdev	= true;
}

static struct device_type bt_type = {
	.name	= "bluetooth",
};

static void ifup(struct net_device *netdev)
{
	int err;

	rtnl_lock();
	err = dev_open(netdev, NULL);
	if (err < 0)
		BT_INFO("iface %s cannot be opened (%d)", netdev->name, err);
	rtnl_unlock();
}

static void ifdown(struct net_device *netdev)
{
	rtnl_lock();
	dev_close(netdev);
	rtnl_unlock();
}

static void do_notify_peers(struct work_struct *work)
{
	struct lowpan_btle_dev *dev = container_of(work, struct lowpan_btle_dev,
						   notify_peers.work);

	netdev_notify_peers(dev->netdev); /* send neighbour adv at startup */
}

static bool is_bt_6lowpan(struct hci_conn *hcon)
{
	if (hcon->type != LE_LINK)
		return false;

	if (!enable_6lowpan)
		return false;

	return true;
}

static struct l2cap_chan *chan_create(void)
{
	struct l2cap_chan *chan;

	chan = l2cap_chan_create();
	if (!chan)
		return NULL;

	l2cap_chan_set_defaults(chan);

	chan->chan_type = L2CAP_CHAN_CONN_ORIENTED;
	chan->mode = L2CAP_MODE_LE_FLOWCTL;
	chan->imtu = 1280;

	return chan;
}

static struct l2cap_chan *add_peer_chan(struct l2cap_chan *chan,
					struct lowpan_btle_dev *dev,
					bool new_netdev)
{
	struct lowpan_peer *peer;

	peer = kzalloc(sizeof(*peer), GFP_ATOMIC);
	if (!peer)
		return NULL;

	peer->chan = chan;
	memset(&peer->peer_addr, 0, sizeof(struct in6_addr));

	baswap((void *)peer->lladdr, &chan->dst);

	lowpan_iphc_uncompress_eui48_lladdr(&peer->peer_addr, peer->lladdr);

	spin_lock(&devices_lock);
	INIT_LIST_HEAD(&peer->list);
	peer_add(dev, peer);
	spin_unlock(&devices_lock);

	/* Notifying peers about us needs to be done without locks held */
	if (new_netdev)
		INIT_DELAYED_WORK(&dev->notify_peers, do_notify_peers);
	schedule_delayed_work(&dev->notify_peers, msecs_to_jiffies(100));

	return peer->chan;
}

static int setup_netdev(struct l2cap_chan *chan, struct lowpan_btle_dev **dev)
{
	struct net_device *netdev;
<<<<<<< HEAD
=======
	bdaddr_t addr;
>>>>>>> df0cc57e
	int err;

	netdev = alloc_netdev(LOWPAN_PRIV_SIZE(sizeof(struct lowpan_btle_dev)),
			      IFACE_NAME_TEMPLATE, NET_NAME_UNKNOWN,
			      netdev_setup);
	if (!netdev)
		return -ENOMEM;

	netdev->addr_assign_type = NET_ADDR_PERM;
	baswap(&addr, &chan->src);
	__dev_addr_set(netdev, &addr, sizeof(addr));

	netdev->netdev_ops = &netdev_ops;
	SET_NETDEV_DEV(netdev, &chan->conn->hcon->hdev->dev);
	SET_NETDEV_DEVTYPE(netdev, &bt_type);

	*dev = lowpan_btle_dev(netdev);
	(*dev)->netdev = netdev;
	(*dev)->hdev = chan->conn->hcon->hdev;
	INIT_LIST_HEAD(&(*dev)->peers);

	spin_lock(&devices_lock);
	INIT_LIST_HEAD(&(*dev)->list);
	list_add_rcu(&(*dev)->list, &bt_6lowpan_devices);
	spin_unlock(&devices_lock);

	err = lowpan_register_netdev(netdev, LOWPAN_LLTYPE_BTLE);
	if (err < 0) {
		BT_INFO("register_netdev failed %d", err);
		spin_lock(&devices_lock);
		list_del_rcu(&(*dev)->list);
		spin_unlock(&devices_lock);
		free_netdev(netdev);
		goto out;
	}

	BT_DBG("ifindex %d peer bdaddr %pMR type %d my addr %pMR type %d",
	       netdev->ifindex, &chan->dst, chan->dst_type,
	       &chan->src, chan->src_type);
	set_bit(__LINK_STATE_PRESENT, &netdev->state);

	return 0;

out:
	return err;
}

static inline void chan_ready_cb(struct l2cap_chan *chan)
{
	struct lowpan_btle_dev *dev;
	bool new_netdev = false;

	dev = lookup_dev(chan->conn);

	BT_DBG("chan %p conn %p dev %p", chan, chan->conn, dev);

	if (!dev) {
		if (setup_netdev(chan, &dev) < 0) {
			l2cap_chan_del(chan, -ENOENT);
			return;
		}
		new_netdev = true;
	}

	if (!try_module_get(THIS_MODULE))
		return;

	add_peer_chan(chan, dev, new_netdev);
	ifup(dev->netdev);
}

static inline struct l2cap_chan *chan_new_conn_cb(struct l2cap_chan *pchan)
{
	struct l2cap_chan *chan;

	chan = chan_create();
	if (!chan)
		return NULL;

	chan->ops = pchan->ops;

	BT_DBG("chan %p pchan %p", chan, pchan);

	return chan;
}

static void delete_netdev(struct work_struct *work)
{
	struct lowpan_btle_dev *entry = container_of(work,
						     struct lowpan_btle_dev,
						     delete_netdev);

	lowpan_unregister_netdev(entry->netdev);

	/* The entry pointer is deleted by the netdev destructor. */
}

static void chan_close_cb(struct l2cap_chan *chan)
{
	struct lowpan_btle_dev *entry;
	struct lowpan_btle_dev *dev = NULL;
	struct lowpan_peer *peer;
	int err = -ENOENT;
	bool last = false, remove = true;

	BT_DBG("chan %p conn %p", chan, chan->conn);

	if (chan->conn && chan->conn->hcon) {
		if (!is_bt_6lowpan(chan->conn->hcon))
			return;

		/* If conn is set, then the netdev is also there and we should
		 * not remove it.
		 */
		remove = false;
	}

	spin_lock(&devices_lock);

	list_for_each_entry_rcu(entry, &bt_6lowpan_devices, list) {
		dev = lowpan_btle_dev(entry->netdev);
		peer = __peer_lookup_chan(dev, chan);
		if (peer) {
			last = peer_del(dev, peer);
			err = 0;

			BT_DBG("dev %p removing %speer %p", dev,
			       last ? "last " : "1 ", peer);
			BT_DBG("chan %p orig refcnt %u", chan,
			       kref_read(&chan->kref));

			l2cap_chan_put(chan);
			break;
		}
	}

	if (!err && last && dev && !atomic_read(&dev->peer_count)) {
		spin_unlock(&devices_lock);

		cancel_delayed_work_sync(&dev->notify_peers);

		ifdown(dev->netdev);

		if (remove) {
			INIT_WORK(&entry->delete_netdev, delete_netdev);
			schedule_work(&entry->delete_netdev);
		}
	} else {
		spin_unlock(&devices_lock);
	}
}

static void chan_state_change_cb(struct l2cap_chan *chan, int state, int err)
{
	BT_DBG("chan %p conn %p state %s err %d", chan, chan->conn,
	       state_to_string(state), err);
}

static struct sk_buff *chan_alloc_skb_cb(struct l2cap_chan *chan,
					 unsigned long hdr_len,
					 unsigned long len, int nb)
{
	/* Note that we must allocate using GFP_ATOMIC here as
	 * this function is called originally from netdev hard xmit
	 * function in atomic context.
	 */
	return bt_skb_alloc(hdr_len + len, GFP_ATOMIC);
}

static void chan_suspend_cb(struct l2cap_chan *chan)
{
	struct lowpan_btle_dev *dev;

	BT_DBG("chan %p suspend", chan);

	dev = lookup_dev(chan->conn);
	if (!dev || !dev->netdev)
		return;

	netif_stop_queue(dev->netdev);
}

static void chan_resume_cb(struct l2cap_chan *chan)
{
	struct lowpan_btle_dev *dev;

	BT_DBG("chan %p resume", chan);

	dev = lookup_dev(chan->conn);
	if (!dev || !dev->netdev)
		return;

	netif_wake_queue(dev->netdev);
}

static long chan_get_sndtimeo_cb(struct l2cap_chan *chan)
{
	return L2CAP_CONN_TIMEOUT;
}

static const struct l2cap_ops bt_6lowpan_chan_ops = {
	.name			= "L2CAP 6LoWPAN channel",
	.new_connection		= chan_new_conn_cb,
	.recv			= chan_recv_cb,
	.close			= chan_close_cb,
	.state_change		= chan_state_change_cb,
	.ready			= chan_ready_cb,
	.resume			= chan_resume_cb,
	.suspend		= chan_suspend_cb,
	.get_sndtimeo		= chan_get_sndtimeo_cb,
	.alloc_skb		= chan_alloc_skb_cb,

	.teardown		= l2cap_chan_no_teardown,
	.defer			= l2cap_chan_no_defer,
	.set_shutdown		= l2cap_chan_no_set_shutdown,
};

static int bt_6lowpan_connect(bdaddr_t *addr, u8 dst_type)
{
	struct l2cap_chan *chan;
	int err;

	chan = chan_create();
	if (!chan)
		return -EINVAL;

	chan->ops = &bt_6lowpan_chan_ops;

	err = l2cap_chan_connect(chan, cpu_to_le16(L2CAP_PSM_IPSP), 0,
				 addr, dst_type);

	BT_DBG("chan %p err %d", chan, err);
	if (err < 0)
		l2cap_chan_put(chan);

	return err;
}

static int bt_6lowpan_disconnect(struct l2cap_conn *conn, u8 dst_type)
{
	struct lowpan_peer *peer;

	BT_DBG("conn %p dst type %u", conn, dst_type);

	peer = lookup_peer(conn);
	if (!peer)
		return -ENOENT;

	BT_DBG("peer %p chan %p", peer, peer->chan);

	l2cap_chan_close(peer->chan, ENOENT);

	return 0;
}

static struct l2cap_chan *bt_6lowpan_listen(void)
{
	bdaddr_t *addr = BDADDR_ANY;
	struct l2cap_chan *chan;
	int err;

	if (!enable_6lowpan)
		return NULL;

	chan = chan_create();
	if (!chan)
		return NULL;

	chan->ops = &bt_6lowpan_chan_ops;
	chan->state = BT_LISTEN;
	chan->src_type = BDADDR_LE_PUBLIC;

	atomic_set(&chan->nesting, L2CAP_NESTING_PARENT);

	BT_DBG("chan %p src type %u", chan, chan->src_type);

	err = l2cap_add_psm(chan, addr, cpu_to_le16(L2CAP_PSM_IPSP));
	if (err) {
		l2cap_chan_put(chan);
		BT_ERR("psm cannot be added err %d", err);
		return NULL;
	}

	return chan;
}

static int get_l2cap_conn(char *buf, bdaddr_t *addr, u8 *addr_type,
			  struct l2cap_conn **conn)
{
	struct hci_conn *hcon;
	struct hci_dev *hdev;
	int n;

	n = sscanf(buf, "%hhx:%hhx:%hhx:%hhx:%hhx:%hhx %hhu",
		   &addr->b[5], &addr->b[4], &addr->b[3],
		   &addr->b[2], &addr->b[1], &addr->b[0],
		   addr_type);

	if (n < 7)
		return -EINVAL;

	/* The LE_PUBLIC address type is ignored because of BDADDR_ANY */
	hdev = hci_get_route(addr, BDADDR_ANY, BDADDR_LE_PUBLIC);
	if (!hdev)
		return -ENOENT;

	hci_dev_lock(hdev);
	hcon = hci_conn_hash_lookup_le(hdev, addr, *addr_type);
	hci_dev_unlock(hdev);

	if (!hcon)
		return -ENOENT;

	*conn = (struct l2cap_conn *)hcon->l2cap_data;

	BT_DBG("conn %p dst %pMR type %u", *conn, &hcon->dst, hcon->dst_type);

	return 0;
}

static void disconnect_all_peers(void)
{
	struct lowpan_btle_dev *entry;
	struct lowpan_peer *peer, *tmp_peer, *new_peer;
	struct list_head peers;

	INIT_LIST_HEAD(&peers);

	/* We make a separate list of peers as the close_cb() will
	 * modify the device peers list so it is better not to mess
	 * with the same list at the same time.
	 */

	rcu_read_lock();

	list_for_each_entry_rcu(entry, &bt_6lowpan_devices, list) {
		list_for_each_entry_rcu(peer, &entry->peers, list) {
			new_peer = kmalloc(sizeof(*new_peer), GFP_ATOMIC);
			if (!new_peer)
				break;

			new_peer->chan = peer->chan;
			INIT_LIST_HEAD(&new_peer->list);

			list_add(&new_peer->list, &peers);
		}
	}

	rcu_read_unlock();

	spin_lock(&devices_lock);
	list_for_each_entry_safe(peer, tmp_peer, &peers, list) {
		l2cap_chan_close(peer->chan, ENOENT);

		list_del_rcu(&peer->list);
		kfree_rcu(peer, rcu);
	}
	spin_unlock(&devices_lock);
}

struct set_enable {
	struct work_struct work;
	bool flag;
};

static void do_enable_set(struct work_struct *work)
{
	struct set_enable *set_enable = container_of(work,
						     struct set_enable, work);

	if (!set_enable->flag || enable_6lowpan != set_enable->flag)
		/* Disconnect existing connections if 6lowpan is
		 * disabled
		 */
		disconnect_all_peers();

	enable_6lowpan = set_enable->flag;

	mutex_lock(&set_lock);
	if (listen_chan) {
		l2cap_chan_close(listen_chan, 0);
		l2cap_chan_put(listen_chan);
	}

	listen_chan = bt_6lowpan_listen();
	mutex_unlock(&set_lock);

	kfree(set_enable);
}

static int lowpan_enable_set(void *data, u64 val)
{
	struct set_enable *set_enable;

	set_enable = kzalloc(sizeof(*set_enable), GFP_KERNEL);
	if (!set_enable)
		return -ENOMEM;

	set_enable->flag = !!val;
	INIT_WORK(&set_enable->work, do_enable_set);

	schedule_work(&set_enable->work);

	return 0;
}

static int lowpan_enable_get(void *data, u64 *val)
{
	*val = enable_6lowpan;
	return 0;
}

DEFINE_DEBUGFS_ATTRIBUTE(lowpan_enable_fops, lowpan_enable_get,
			 lowpan_enable_set, "%llu\n");

static ssize_t lowpan_control_write(struct file *fp,
				    const char __user *user_buffer,
				    size_t count,
				    loff_t *position)
{
	char buf[32];
	size_t buf_size = min(count, sizeof(buf) - 1);
	int ret;
	bdaddr_t addr;
	u8 addr_type;
	struct l2cap_conn *conn = NULL;

	if (copy_from_user(buf, user_buffer, buf_size))
		return -EFAULT;

	buf[buf_size] = '\0';

	if (memcmp(buf, "connect ", 8) == 0) {
		ret = get_l2cap_conn(&buf[8], &addr, &addr_type, &conn);
		if (ret == -EINVAL)
			return ret;

		mutex_lock(&set_lock);
		if (listen_chan) {
			l2cap_chan_close(listen_chan, 0);
			l2cap_chan_put(listen_chan);
			listen_chan = NULL;
		}
		mutex_unlock(&set_lock);

		if (conn) {
			struct lowpan_peer *peer;

			if (!is_bt_6lowpan(conn->hcon))
				return -EINVAL;

			peer = lookup_peer(conn);
			if (peer) {
				BT_DBG("6LoWPAN connection already exists");
				return -EALREADY;
			}

			BT_DBG("conn %p dst %pMR type %d user %u", conn,
			       &conn->hcon->dst, conn->hcon->dst_type,
			       addr_type);
		}

		ret = bt_6lowpan_connect(&addr, addr_type);
		if (ret < 0)
			return ret;

		return count;
	}

	if (memcmp(buf, "disconnect ", 11) == 0) {
		ret = get_l2cap_conn(&buf[11], &addr, &addr_type, &conn);
		if (ret < 0)
			return ret;

		ret = bt_6lowpan_disconnect(conn, addr_type);
		if (ret < 0)
			return ret;

		return count;
	}

	return count;
}

static int lowpan_control_show(struct seq_file *f, void *ptr)
{
	struct lowpan_btle_dev *entry;
	struct lowpan_peer *peer;

	spin_lock(&devices_lock);

	list_for_each_entry(entry, &bt_6lowpan_devices, list) {
		list_for_each_entry(peer, &entry->peers, list)
			seq_printf(f, "%pMR (type %u)\n",
				   &peer->chan->dst, peer->chan->dst_type);
	}

	spin_unlock(&devices_lock);

	return 0;
}

static int lowpan_control_open(struct inode *inode, struct file *file)
{
	return single_open(file, lowpan_control_show, inode->i_private);
}

static const struct file_operations lowpan_control_fops = {
	.open		= lowpan_control_open,
	.read		= seq_read,
	.write		= lowpan_control_write,
	.llseek		= seq_lseek,
	.release	= single_release,
};

static void disconnect_devices(void)
{
	struct lowpan_btle_dev *entry, *tmp, *new_dev;
	struct list_head devices;

	INIT_LIST_HEAD(&devices);

	/* We make a separate list of devices because the unregister_netdev()
	 * will call device_event() which will also want to modify the same
	 * devices list.
	 */

	rcu_read_lock();

	list_for_each_entry_rcu(entry, &bt_6lowpan_devices, list) {
		new_dev = kmalloc(sizeof(*new_dev), GFP_ATOMIC);
		if (!new_dev)
			break;

		new_dev->netdev = entry->netdev;
		INIT_LIST_HEAD(&new_dev->list);

		list_add_rcu(&new_dev->list, &devices);
	}

	rcu_read_unlock();

	list_for_each_entry_safe(entry, tmp, &devices, list) {
		ifdown(entry->netdev);
		BT_DBG("Unregistering netdev %s %p",
		       entry->netdev->name, entry->netdev);
		lowpan_unregister_netdev(entry->netdev);
		kfree(entry);
	}
}

static int device_event(struct notifier_block *unused,
			unsigned long event, void *ptr)
{
	struct net_device *netdev = netdev_notifier_info_to_dev(ptr);
	struct lowpan_btle_dev *entry;

	if (netdev->type != ARPHRD_6LOWPAN)
		return NOTIFY_DONE;

	switch (event) {
	case NETDEV_UNREGISTER:
		spin_lock(&devices_lock);
		list_for_each_entry(entry, &bt_6lowpan_devices, list) {
			if (entry->netdev == netdev) {
				BT_DBG("Unregistered netdev %s %p",
				       netdev->name, netdev);
				list_del(&entry->list);
				break;
			}
		}
		spin_unlock(&devices_lock);
		break;
	}

	return NOTIFY_DONE;
}

static struct notifier_block bt_6lowpan_dev_notifier = {
	.notifier_call = device_event,
};

static int __init bt_6lowpan_init(void)
{
	lowpan_enable_debugfs = debugfs_create_file_unsafe("6lowpan_enable",
							   0644, bt_debugfs,
							   NULL,
							   &lowpan_enable_fops);
	lowpan_control_debugfs = debugfs_create_file("6lowpan_control", 0644,
						     bt_debugfs, NULL,
						     &lowpan_control_fops);

	return register_netdevice_notifier(&bt_6lowpan_dev_notifier);
}

static void __exit bt_6lowpan_exit(void)
{
	debugfs_remove(lowpan_enable_debugfs);
	debugfs_remove(lowpan_control_debugfs);

	if (listen_chan) {
		l2cap_chan_close(listen_chan, 0);
		l2cap_chan_put(listen_chan);
	}

	disconnect_devices();

	unregister_netdevice_notifier(&bt_6lowpan_dev_notifier);
}

module_init(bt_6lowpan_init);
module_exit(bt_6lowpan_exit);

MODULE_AUTHOR("Jukka Rissanen <jukka.rissanen@linux.intel.com>");
MODULE_DESCRIPTION("Bluetooth 6LoWPAN");
MODULE_VERSION(VERSION);
MODULE_LICENSE("GPL");<|MERGE_RESOLUTION|>--- conflicted
+++ resolved
@@ -663,10 +663,7 @@
 static int setup_netdev(struct l2cap_chan *chan, struct lowpan_btle_dev **dev)
 {
 	struct net_device *netdev;
-<<<<<<< HEAD
-=======
 	bdaddr_t addr;
->>>>>>> df0cc57e
 	int err;
 
 	netdev = alloc_netdev(LOWPAN_PRIV_SIZE(sizeof(struct lowpan_btle_dev)),
