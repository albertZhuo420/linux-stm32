/* SPDX-License-Identifier: GPL-2.0-or-later */
/*
 * INET		An implementation of the TCP/IP protocol suite for the LINUX
 *		operating system.  INET  is implemented using the  BSD Socket
 *		interface as the means of communication with the user level.
 *
 *		Definitions for the IP router.
 *
 * Version:	@(#)route.h	1.0.4	05/27/93
 *
 * Authors:	Ross Biro
 *		Fred N. van Kempen, <waltje@uWalt.NL.Mugnet.ORG>
 * Fixes:
 *		Alan Cox	:	Reformatted. Added ip_rt_local()
 *		Alan Cox	:	Support for TCP parameters.
 *		Alexey Kuznetsov:	Major changes for new routing code.
 *		Mike McLagan    :	Routing by source
 *		Robert Olsson   :	Added rt_cache statistics
 */
#ifndef _ROUTE_H
#define _ROUTE_H

#include <net/dst.h>
#include <net/inetpeer.h>
#include <net/flow.h>
#include <net/inet_sock.h>
#include <net/ip_fib.h>
#include <net/arp.h>
#include <net/ndisc.h>
#include <linux/in_route.h>
#include <linux/rtnetlink.h>
#include <linux/rcupdate.h>
#include <linux/route.h>
#include <linux/ip.h>
#include <linux/cache.h>
#include <linux/security.h>

/* IPv4 datagram length is stored into 16bit field (tot_len) */
#define IP_MAX_MTU	0xFFFFU

#define RTO_ONLINK	0x01

#define RT_CONN_FLAGS(sk)   (RT_TOS(inet_sk(sk)->tos) | sock_flag(sk, SOCK_LOCALROUTE))
#define RT_CONN_FLAGS_TOS(sk,tos)   (RT_TOS(tos) | sock_flag(sk, SOCK_LOCALROUTE))

struct fib_nh;
struct fib_info;
struct uncached_list;
struct rtable {
	struct dst_entry	dst;

	int			rt_genid;
	unsigned int		rt_flags;
	__u16			rt_type;
	__u8			rt_is_input;
	u8			rt_gw_family;

	int			rt_iif;

	/* Info on neighbour */
	union {
		__be32		rt_gw4;
		struct in6_addr	rt_gw6;
	};

	/* Miscellaneous cached information */
	u32			rt_mtu_locked:1,
				rt_pmtu:31;

	struct list_head	rt_uncached;
	struct uncached_list	*rt_uncached_list;
};

static inline bool rt_is_input_route(const struct rtable *rt)
{
	return rt->rt_is_input != 0;
}

static inline bool rt_is_output_route(const struct rtable *rt)
{
	return rt->rt_is_input == 0;
}

static inline __be32 rt_nexthop(const struct rtable *rt, __be32 daddr)
{
	if (rt->rt_gw_family == AF_INET)
		return rt->rt_gw4;
	return daddr;
}

struct ip_rt_acct {
	__u32 	o_bytes;
	__u32 	o_packets;
	__u32 	i_bytes;
	__u32 	i_packets;
};

struct rt_cache_stat {
        unsigned int in_slow_tot;
        unsigned int in_slow_mc;
        unsigned int in_no_route;
        unsigned int in_brd;
        unsigned int in_martian_dst;
        unsigned int in_martian_src;
        unsigned int out_slow_tot;
        unsigned int out_slow_mc;
};

extern struct ip_rt_acct __percpu *ip_rt_acct;

struct in_device;

int ip_rt_init(void);
void rt_cache_flush(struct net *net);
void rt_flush_dev(struct net_device *dev);
struct rtable *ip_route_output_key_hash(struct net *net, struct flowi4 *flp,
					const struct sk_buff *skb);
struct rtable *ip_route_output_key_hash_rcu(struct net *net, struct flowi4 *flp,
					    struct fib_result *res,
					    const struct sk_buff *skb);

static inline struct rtable *__ip_route_output_key(struct net *net,
						   struct flowi4 *flp)
{
	return ip_route_output_key_hash(net, flp, NULL);
}

struct rtable *ip_route_output_flow(struct net *, struct flowi4 *flp,
				    const struct sock *sk);
struct dst_entry *ipv4_blackhole_route(struct net *net,
				       struct dst_entry *dst_orig);

static inline struct rtable *ip_route_output_key(struct net *net, struct flowi4 *flp)
{
	return ip_route_output_flow(net, flp, NULL);
}

static inline struct rtable *ip_route_output(struct net *net, __be32 daddr,
					     __be32 saddr, u8 tos, int oif)
{
	struct flowi4 fl4 = {
		.flowi4_oif = oif,
		.flowi4_tos = tos,
		.daddr = daddr,
		.saddr = saddr,
	};
	return ip_route_output_key(net, &fl4);
}

static inline struct rtable *ip_route_output_ports(struct net *net, struct flowi4 *fl4,
						   struct sock *sk,
						   __be32 daddr, __be32 saddr,
						   __be16 dport, __be16 sport,
						   __u8 proto, __u8 tos, int oif)
{
	flowi4_init_output(fl4, oif, sk ? sk->sk_mark : 0, tos,
			   RT_SCOPE_UNIVERSE, proto,
			   sk ? inet_sk_flowi_flags(sk) : 0,
			   daddr, saddr, dport, sport, sock_net_uid(net, sk));
	if (sk)
		security_sk_classify_flow(sk, flowi4_to_flowi(fl4));
	return ip_route_output_flow(net, fl4, sk);
}

static inline struct rtable *ip_route_output_gre(struct net *net, struct flowi4 *fl4,
						 __be32 daddr, __be32 saddr,
						 __be32 gre_key, __u8 tos, int oif)
{
	memset(fl4, 0, sizeof(*fl4));
	fl4->flowi4_oif = oif;
	fl4->daddr = daddr;
	fl4->saddr = saddr;
	fl4->flowi4_tos = tos;
	fl4->flowi4_proto = IPPROTO_GRE;
	fl4->fl4_gre_key = gre_key;
	return ip_route_output_key(net, fl4);
}
int ip_mc_validate_source(struct sk_buff *skb, __be32 daddr, __be32 saddr,
			  u8 tos, struct net_device *dev,
			  struct in_device *in_dev, u32 *itag);
int ip_route_input_noref(struct sk_buff *skb, __be32 dst, __be32 src,
			 u8 tos, struct net_device *devin);
int ip_route_input_rcu(struct sk_buff *skb, __be32 dst, __be32 src,
		       u8 tos, struct net_device *devin,
		       struct fib_result *res);

static inline int ip_route_input(struct sk_buff *skb, __be32 dst, __be32 src,
				 u8 tos, struct net_device *devin)
{
	int err;

	rcu_read_lock();
	err = ip_route_input_noref(skb, dst, src, tos, devin);
	if (!err) {
		skb_dst_force(skb);
		if (!skb_dst(skb))
			err = -EINVAL;
	}
	rcu_read_unlock();

	return err;
}

void ipv4_update_pmtu(struct sk_buff *skb, struct net *net, u32 mtu, int oif,
		      u8 protocol);
void ipv4_sk_update_pmtu(struct sk_buff *skb, struct sock *sk, u32 mtu);
void ipv4_redirect(struct sk_buff *skb, struct net *net, int oif, u8 protocol);
void ipv4_sk_redirect(struct sk_buff *skb, struct sock *sk);
void ip_rt_send_redirect(struct sk_buff *skb);

unsigned int inet_addr_type(struct net *net, __be32 addr);
unsigned int inet_addr_type_table(struct net *net, __be32 addr, u32 tb_id);
unsigned int inet_dev_addr_type(struct net *net, const struct net_device *dev,
				__be32 addr);
unsigned int inet_addr_type_dev_table(struct net *net,
				      const struct net_device *dev,
				      __be32 addr);
void ip_rt_multicast_event(struct in_device *);
int ip_rt_ioctl(struct net *, unsigned int cmd, struct rtentry *rt);
void ip_rt_get_source(u8 *src, struct sk_buff *skb, struct rtable *rt);
struct rtable *rt_dst_alloc(struct net_device *dev,
			     unsigned int flags, u16 type,
			     bool nopolicy, bool noxfrm, bool will_cache);
struct rtable *rt_dst_clone(struct net_device *dev, struct rtable *rt);

struct in_ifaddr;
void fib_add_ifaddr(struct in_ifaddr *);
void fib_del_ifaddr(struct in_ifaddr *, struct in_ifaddr *);
void fib_modify_prefix_metric(struct in_ifaddr *ifa, u32 new_metric);

void rt_add_uncached_list(struct rtable *rt);
void rt_del_uncached_list(struct rtable *rt);

int fib_dump_info_fnhe(struct sk_buff *skb, struct netlink_callback *cb,
		       u32 table_id, struct fib_info *fi,
<<<<<<< HEAD
		       int *fa_index, int fa_start);
=======
		       int *fa_index, int fa_start, unsigned int flags);
>>>>>>> bb831786

static inline void ip_rt_put(struct rtable *rt)
{
	/* dst_release() accepts a NULL parameter.
	 * We rely on dst being first structure in struct rtable
	 */
	BUILD_BUG_ON(offsetof(struct rtable, dst) != 0);
	dst_release(&rt->dst);
}

#define IPTOS_RT_MASK	(IPTOS_TOS_MASK & ~3)

extern const __u8 ip_tos2prio[16];

static inline char rt_tos2priority(u8 tos)
{
	return ip_tos2prio[IPTOS_TOS(tos)>>1];
}

/* ip_route_connect() and ip_route_newports() work in tandem whilst
 * binding a socket for a new outgoing connection.
 *
 * In order to use IPSEC properly, we must, in the end, have a
 * route that was looked up using all available keys including source
 * and destination ports.
 *
 * However, if a source port needs to be allocated (the user specified
 * a wildcard source port) we need to obtain addressing information
 * in order to perform that allocation.
 *
 * So ip_route_connect() looks up a route using wildcarded source and
 * destination ports in the key, simply so that we can get a pair of
 * addresses to use for port allocation.
 *
 * Later, once the ports are allocated, ip_route_newports() will make
 * another route lookup if needed to make sure we catch any IPSEC
 * rules keyed on the port information.
 *
 * The callers allocate the flow key on their stack, and must pass in
 * the same flowi4 object to both the ip_route_connect() and the
 * ip_route_newports() calls.
 */

static inline void ip_route_connect_init(struct flowi4 *fl4, __be32 dst, __be32 src,
					 u32 tos, int oif, u8 protocol,
					 __be16 sport, __be16 dport,
					 struct sock *sk)
{
	__u8 flow_flags = 0;

	if (inet_sk(sk)->transparent)
		flow_flags |= FLOWI_FLAG_ANYSRC;

	flowi4_init_output(fl4, oif, sk->sk_mark, tos, RT_SCOPE_UNIVERSE,
			   protocol, flow_flags, dst, src, dport, sport,
			   sk->sk_uid);
}

static inline struct rtable *ip_route_connect(struct flowi4 *fl4,
					      __be32 dst, __be32 src, u32 tos,
					      int oif, u8 protocol,
					      __be16 sport, __be16 dport,
					      struct sock *sk)
{
	struct net *net = sock_net(sk);
	struct rtable *rt;

	ip_route_connect_init(fl4, dst, src, tos, oif, protocol,
			      sport, dport, sk);

	if (!dst || !src) {
		rt = __ip_route_output_key(net, fl4);
		if (IS_ERR(rt))
			return rt;
		ip_rt_put(rt);
		flowi4_update_output(fl4, oif, tos, fl4->daddr, fl4->saddr);
	}
	security_sk_classify_flow(sk, flowi4_to_flowi(fl4));
	return ip_route_output_flow(net, fl4, sk);
}

static inline struct rtable *ip_route_newports(struct flowi4 *fl4, struct rtable *rt,
					       __be16 orig_sport, __be16 orig_dport,
					       __be16 sport, __be16 dport,
					       struct sock *sk)
{
	if (sport != orig_sport || dport != orig_dport) {
		fl4->fl4_dport = dport;
		fl4->fl4_sport = sport;
		ip_rt_put(rt);
		flowi4_update_output(fl4, sk->sk_bound_dev_if,
				     RT_CONN_FLAGS(sk), fl4->daddr,
				     fl4->saddr);
		security_sk_classify_flow(sk, flowi4_to_flowi(fl4));
		return ip_route_output_flow(sock_net(sk), fl4, sk);
	}
	return rt;
}

static inline int inet_iif(const struct sk_buff *skb)
{
	struct rtable *rt = skb_rtable(skb);

	if (rt && rt->rt_iif)
		return rt->rt_iif;

	return skb->skb_iif;
}

static inline int ip4_dst_hoplimit(const struct dst_entry *dst)
{
	int hoplimit = dst_metric_raw(dst, RTAX_HOPLIMIT);
	struct net *net = dev_net(dst->dev);

	if (hoplimit == 0)
		hoplimit = net->ipv4.sysctl_ip_default_ttl;
	return hoplimit;
}

static inline struct neighbour *ip_neigh_gw4(struct net_device *dev,
					     __be32 daddr)
{
	struct neighbour *neigh;

	neigh = __ipv4_neigh_lookup_noref(dev, daddr);
	if (unlikely(!neigh))
		neigh = __neigh_create(&arp_tbl, &daddr, dev, false);

	return neigh;
}

static inline struct neighbour *ip_neigh_for_gw(struct rtable *rt,
						struct sk_buff *skb,
						bool *is_v6gw)
{
	struct net_device *dev = rt->dst.dev;
	struct neighbour *neigh;

	if (likely(rt->rt_gw_family == AF_INET)) {
		neigh = ip_neigh_gw4(dev, rt->rt_gw4);
	} else if (rt->rt_gw_family == AF_INET6) {
		neigh = ip_neigh_gw6(dev, &rt->rt_gw6);
		*is_v6gw = true;
	} else {
		neigh = ip_neigh_gw4(dev, ip_hdr(skb)->daddr);
	}
	return neigh;
}

#endif	/* _ROUTE_H */<|MERGE_RESOLUTION|>--- conflicted
+++ resolved
@@ -233,11 +233,7 @@
 
 int fib_dump_info_fnhe(struct sk_buff *skb, struct netlink_callback *cb,
 		       u32 table_id, struct fib_info *fi,
-<<<<<<< HEAD
-		       int *fa_index, int fa_start);
-=======
 		       int *fa_index, int fa_start, unsigned int flags);
->>>>>>> bb831786
 
 static inline void ip_rt_put(struct rtable *rt)
 {
