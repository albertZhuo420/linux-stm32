--- conflicted
+++ resolved
@@ -8,24 +8,5 @@
  */
 #define ARCH_PACK_COMPAT_STATFS64 __attribute__((packed,aligned(4)))
 
-<<<<<<< HEAD
 #include <asm-generic/statfs.h>
-#endif
-=======
-struct compat_statfs64 {
-	__u32 f_type;
-	__u32 f_bsize;
-	__u64 f_blocks;
-	__u64 f_bfree;
-	__u64 f_bavail;
-	__u64 f_files;
-	__u64 f_ffree;
-	__kernel_fsid_t f_fsid;
-	__u32 f_namelen;
-	__u32 f_frsize;
-	__u32 f_spare[5];
-} __attribute__((packed));
-
-#endif /* !__i386__ */
-#endif /* ASM_X86__STATFS_H */
->>>>>>> 4480f15b
+#endif /* ASM_X86__STATFS_H */