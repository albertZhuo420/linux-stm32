// SPDX-License-Identifier: GPL-2.0
/*
 * Configfs interface for the NVMe target.
 * Copyright (c) 2015-2016 HGST, a Western Digital Company.
 */
#define pr_fmt(fmt) KBUILD_MODNAME ": " fmt
#include <linux/kernel.h>
#include <linux/module.h>
#include <linux/slab.h>
#include <linux/stat.h>
#include <linux/ctype.h>
#include <linux/pci.h>
#include <linux/pci-p2pdma.h>

#include "nvmet.h"

static const struct config_item_type nvmet_host_type;
static const struct config_item_type nvmet_subsys_type;

static LIST_HEAD(nvmet_ports_list);
struct list_head *nvmet_ports = &nvmet_ports_list;

struct nvmet_type_name_map {
	u8		type;
	const char	*name;
};

static struct nvmet_type_name_map nvmet_transport[] = {
	{ NVMF_TRTYPE_RDMA,	"rdma" },
	{ NVMF_TRTYPE_FC,	"fc" },
	{ NVMF_TRTYPE_TCP,	"tcp" },
	{ NVMF_TRTYPE_LOOP,	"loop" },
};

static const struct nvmet_type_name_map nvmet_addr_family[] = {
	{ NVMF_ADDR_FAMILY_PCI,		"pcie" },
	{ NVMF_ADDR_FAMILY_IP4,		"ipv4" },
	{ NVMF_ADDR_FAMILY_IP6,		"ipv6" },
	{ NVMF_ADDR_FAMILY_IB,		"ib" },
	{ NVMF_ADDR_FAMILY_FC,		"fc" },
	{ NVMF_ADDR_FAMILY_LOOP,	"loop" },
};

static bool nvmet_is_port_enabled(struct nvmet_port *p, const char *caller)
{
	if (p->enabled)
		pr_err("Disable port '%u' before changing attribute in %s\n",
		       le16_to_cpu(p->disc_addr.portid), caller);
	return p->enabled;
}

/*
 * nvmet_port Generic ConfigFS definitions.
 * Used in any place in the ConfigFS tree that refers to an address.
 */
static ssize_t nvmet_addr_adrfam_show(struct config_item *item, char *page)
{
	u8 adrfam = to_nvmet_port(item)->disc_addr.adrfam;
	int i;

	for (i = 1; i < ARRAY_SIZE(nvmet_addr_family); i++) {
		if (nvmet_addr_family[i].type == adrfam)
			return sprintf(page, "%s\n", nvmet_addr_family[i].name);
	}

	return sprintf(page, "\n");
}

static ssize_t nvmet_addr_adrfam_store(struct config_item *item,
		const char *page, size_t count)
{
	struct nvmet_port *port = to_nvmet_port(item);
	int i;

	if (nvmet_is_port_enabled(port, __func__))
		return -EACCES;

	for (i = 1; i < ARRAY_SIZE(nvmet_addr_family); i++) {
		if (sysfs_streq(page, nvmet_addr_family[i].name))
			goto found;
	}

	pr_err("Invalid value '%s' for adrfam\n", page);
	return -EINVAL;

found:
	port->disc_addr.adrfam = nvmet_addr_family[i].type;
	return count;
}

CONFIGFS_ATTR(nvmet_, addr_adrfam);

static ssize_t nvmet_addr_portid_show(struct config_item *item,
		char *page)
{
	struct nvmet_port *port = to_nvmet_port(item);

	return snprintf(page, PAGE_SIZE, "%d\n",
			le16_to_cpu(port->disc_addr.portid));
}

static ssize_t nvmet_addr_portid_store(struct config_item *item,
		const char *page, size_t count)
{
	struct nvmet_port *port = to_nvmet_port(item);
	u16 portid = 0;

	if (kstrtou16(page, 0, &portid)) {
		pr_err("Invalid value '%s' for portid\n", page);
		return -EINVAL;
	}

	if (nvmet_is_port_enabled(port, __func__))
		return -EACCES;

	port->disc_addr.portid = cpu_to_le16(portid);
	return count;
}

CONFIGFS_ATTR(nvmet_, addr_portid);

static ssize_t nvmet_addr_traddr_show(struct config_item *item,
		char *page)
{
	struct nvmet_port *port = to_nvmet_port(item);

	return snprintf(page, PAGE_SIZE, "%s\n",
			port->disc_addr.traddr);
}

static ssize_t nvmet_addr_traddr_store(struct config_item *item,
		const char *page, size_t count)
{
	struct nvmet_port *port = to_nvmet_port(item);

	if (count > NVMF_TRADDR_SIZE) {
		pr_err("Invalid value '%s' for traddr\n", page);
		return -EINVAL;
	}

	if (nvmet_is_port_enabled(port, __func__))
		return -EACCES;

	if (sscanf(page, "%s\n", port->disc_addr.traddr) != 1)
		return -EINVAL;
	return count;
}

CONFIGFS_ATTR(nvmet_, addr_traddr);

static const struct nvmet_type_name_map nvmet_addr_treq[] = {
	{ NVMF_TREQ_NOT_SPECIFIED,	"not specified" },
	{ NVMF_TREQ_REQUIRED,		"required" },
	{ NVMF_TREQ_NOT_REQUIRED,	"not required" },
};

static ssize_t nvmet_addr_treq_show(struct config_item *item, char *page)
{
	u8 treq = to_nvmet_port(item)->disc_addr.treq &
		NVME_TREQ_SECURE_CHANNEL_MASK;
	int i;

	for (i = 0; i < ARRAY_SIZE(nvmet_addr_treq); i++) {
		if (treq == nvmet_addr_treq[i].type)
			return sprintf(page, "%s\n", nvmet_addr_treq[i].name);
	}

	return sprintf(page, "\n");
}

static ssize_t nvmet_addr_treq_store(struct config_item *item,
		const char *page, size_t count)
{
	struct nvmet_port *port = to_nvmet_port(item);
	u8 treq = port->disc_addr.treq & ~NVME_TREQ_SECURE_CHANNEL_MASK;
	int i;

	if (nvmet_is_port_enabled(port, __func__))
		return -EACCES;

	for (i = 0; i < ARRAY_SIZE(nvmet_addr_treq); i++) {
		if (sysfs_streq(page, nvmet_addr_treq[i].name))
			goto found;
	}

	pr_err("Invalid value '%s' for treq\n", page);
	return -EINVAL;

found:
	treq |= nvmet_addr_treq[i].type;
	port->disc_addr.treq = treq;
	return count;
}

CONFIGFS_ATTR(nvmet_, addr_treq);

static ssize_t nvmet_addr_trsvcid_show(struct config_item *item,
		char *page)
{
	struct nvmet_port *port = to_nvmet_port(item);

	return snprintf(page, PAGE_SIZE, "%s\n",
			port->disc_addr.trsvcid);
}

static ssize_t nvmet_addr_trsvcid_store(struct config_item *item,
		const char *page, size_t count)
{
	struct nvmet_port *port = to_nvmet_port(item);

	if (count > NVMF_TRSVCID_SIZE) {
		pr_err("Invalid value '%s' for trsvcid\n", page);
		return -EINVAL;
	}
	if (nvmet_is_port_enabled(port, __func__))
		return -EACCES;

	if (sscanf(page, "%s\n", port->disc_addr.trsvcid) != 1)
		return -EINVAL;
	return count;
}

CONFIGFS_ATTR(nvmet_, addr_trsvcid);

static ssize_t nvmet_param_inline_data_size_show(struct config_item *item,
		char *page)
{
	struct nvmet_port *port = to_nvmet_port(item);

	return snprintf(page, PAGE_SIZE, "%d\n", port->inline_data_size);
}

static ssize_t nvmet_param_inline_data_size_store(struct config_item *item,
		const char *page, size_t count)
{
	struct nvmet_port *port = to_nvmet_port(item);
	int ret;

	if (nvmet_is_port_enabled(port, __func__))
		return -EACCES;
	ret = kstrtoint(page, 0, &port->inline_data_size);
	if (ret) {
		pr_err("Invalid value '%s' for inline_data_size\n", page);
		return -EINVAL;
	}
	return count;
}

CONFIGFS_ATTR(nvmet_, param_inline_data_size);

#ifdef CONFIG_BLK_DEV_INTEGRITY
static ssize_t nvmet_param_pi_enable_show(struct config_item *item,
		char *page)
{
	struct nvmet_port *port = to_nvmet_port(item);

	return snprintf(page, PAGE_SIZE, "%d\n", port->pi_enable);
}

static ssize_t nvmet_param_pi_enable_store(struct config_item *item,
		const char *page, size_t count)
{
	struct nvmet_port *port = to_nvmet_port(item);
	bool val;

	if (strtobool(page, &val))
		return -EINVAL;

	if (nvmet_is_port_enabled(port, __func__))
		return -EACCES;

	port->pi_enable = val;
	return count;
}

CONFIGFS_ATTR(nvmet_, param_pi_enable);
#endif

static ssize_t nvmet_addr_trtype_show(struct config_item *item,
		char *page)
{
	struct nvmet_port *port = to_nvmet_port(item);
	int i;

	for (i = 0; i < ARRAY_SIZE(nvmet_transport); i++) {
		if (port->disc_addr.trtype == nvmet_transport[i].type)
			return sprintf(page, "%s\n", nvmet_transport[i].name);
	}

	return sprintf(page, "\n");
}

static void nvmet_port_init_tsas_rdma(struct nvmet_port *port)
{
	port->disc_addr.tsas.rdma.qptype = NVMF_RDMA_QPTYPE_CONNECTED;
	port->disc_addr.tsas.rdma.prtype = NVMF_RDMA_PRTYPE_NOT_SPECIFIED;
	port->disc_addr.tsas.rdma.cms = NVMF_RDMA_CMS_RDMA_CM;
}

static ssize_t nvmet_addr_trtype_store(struct config_item *item,
		const char *page, size_t count)
{
	struct nvmet_port *port = to_nvmet_port(item);
	int i;

	if (nvmet_is_port_enabled(port, __func__))
		return -EACCES;

	for (i = 0; i < ARRAY_SIZE(nvmet_transport); i++) {
		if (sysfs_streq(page, nvmet_transport[i].name))
			goto found;
	}

	pr_err("Invalid value '%s' for trtype\n", page);
	return -EINVAL;

found:
	memset(&port->disc_addr.tsas, 0, NVMF_TSAS_SIZE);
	port->disc_addr.trtype = nvmet_transport[i].type;
	if (port->disc_addr.trtype == NVMF_TRTYPE_RDMA)
		nvmet_port_init_tsas_rdma(port);
	return count;
}

CONFIGFS_ATTR(nvmet_, addr_trtype);

/*
 * Namespace structures & file operation functions below
 */
static ssize_t nvmet_ns_device_path_show(struct config_item *item, char *page)
{
	return sprintf(page, "%s\n", to_nvmet_ns(item)->device_path);
}

static ssize_t nvmet_ns_device_path_store(struct config_item *item,
		const char *page, size_t count)
{
	struct nvmet_ns *ns = to_nvmet_ns(item);
	struct nvmet_subsys *subsys = ns->subsys;
	size_t len;
	int ret;

	mutex_lock(&subsys->lock);
	ret = -EBUSY;
	if (ns->enabled)
		goto out_unlock;

	ret = -EINVAL;
	len = strcspn(page, "\n");
	if (!len)
		goto out_unlock;

	kfree(ns->device_path);
	ret = -ENOMEM;
	ns->device_path = kmemdup_nul(page, len, GFP_KERNEL);
	if (!ns->device_path)
		goto out_unlock;

	mutex_unlock(&subsys->lock);
	return count;

out_unlock:
	mutex_unlock(&subsys->lock);
	return ret;
}

CONFIGFS_ATTR(nvmet_ns_, device_path);

#ifdef CONFIG_PCI_P2PDMA
static ssize_t nvmet_ns_p2pmem_show(struct config_item *item, char *page)
{
	struct nvmet_ns *ns = to_nvmet_ns(item);

	return pci_p2pdma_enable_show(page, ns->p2p_dev, ns->use_p2pmem);
}

static ssize_t nvmet_ns_p2pmem_store(struct config_item *item,
		const char *page, size_t count)
{
	struct nvmet_ns *ns = to_nvmet_ns(item);
	struct pci_dev *p2p_dev = NULL;
	bool use_p2pmem;
	int ret = count;
	int error;

	mutex_lock(&ns->subsys->lock);
	if (ns->enabled) {
		ret = -EBUSY;
		goto out_unlock;
	}

	error = pci_p2pdma_enable_store(page, &p2p_dev, &use_p2pmem);
	if (error) {
		ret = error;
		goto out_unlock;
	}

	ns->use_p2pmem = use_p2pmem;
	pci_dev_put(ns->p2p_dev);
	ns->p2p_dev = p2p_dev;

out_unlock:
	mutex_unlock(&ns->subsys->lock);

	return ret;
}

CONFIGFS_ATTR(nvmet_ns_, p2pmem);
#endif /* CONFIG_PCI_P2PDMA */

static ssize_t nvmet_ns_device_uuid_show(struct config_item *item, char *page)
{
	return sprintf(page, "%pUb\n", &to_nvmet_ns(item)->uuid);
}

static ssize_t nvmet_ns_device_uuid_store(struct config_item *item,
					  const char *page, size_t count)
{
	struct nvmet_ns *ns = to_nvmet_ns(item);
	struct nvmet_subsys *subsys = ns->subsys;
	int ret = 0;

	mutex_lock(&subsys->lock);
	if (ns->enabled) {
		ret = -EBUSY;
		goto out_unlock;
	}

	if (uuid_parse(page, &ns->uuid))
		ret = -EINVAL;

out_unlock:
	mutex_unlock(&subsys->lock);
	return ret ? ret : count;
}

CONFIGFS_ATTR(nvmet_ns_, device_uuid);

static ssize_t nvmet_ns_device_nguid_show(struct config_item *item, char *page)
{
	return sprintf(page, "%pUb\n", &to_nvmet_ns(item)->nguid);
}

static ssize_t nvmet_ns_device_nguid_store(struct config_item *item,
		const char *page, size_t count)
{
	struct nvmet_ns *ns = to_nvmet_ns(item);
	struct nvmet_subsys *subsys = ns->subsys;
	u8 nguid[16];
	const char *p = page;
	int i;
	int ret = 0;

	mutex_lock(&subsys->lock);
	if (ns->enabled) {
		ret = -EBUSY;
		goto out_unlock;
	}

	for (i = 0; i < 16; i++) {
		if (p + 2 > page + count) {
			ret = -EINVAL;
			goto out_unlock;
		}
		if (!isxdigit(p[0]) || !isxdigit(p[1])) {
			ret = -EINVAL;
			goto out_unlock;
		}

		nguid[i] = (hex_to_bin(p[0]) << 4) | hex_to_bin(p[1]);
		p += 2;

		if (*p == '-' || *p == ':')
			p++;
	}

	memcpy(&ns->nguid, nguid, sizeof(nguid));
out_unlock:
	mutex_unlock(&subsys->lock);
	return ret ? ret : count;
}

CONFIGFS_ATTR(nvmet_ns_, device_nguid);

static ssize_t nvmet_ns_ana_grpid_show(struct config_item *item, char *page)
{
	return sprintf(page, "%u\n", to_nvmet_ns(item)->anagrpid);
}

static ssize_t nvmet_ns_ana_grpid_store(struct config_item *item,
		const char *page, size_t count)
{
	struct nvmet_ns *ns = to_nvmet_ns(item);
	u32 oldgrpid, newgrpid;
	int ret;

	ret = kstrtou32(page, 0, &newgrpid);
	if (ret)
		return ret;

	if (newgrpid < 1 || newgrpid > NVMET_MAX_ANAGRPS)
		return -EINVAL;

	down_write(&nvmet_ana_sem);
	oldgrpid = ns->anagrpid;
	nvmet_ana_group_enabled[newgrpid]++;
	ns->anagrpid = newgrpid;
	nvmet_ana_group_enabled[oldgrpid]--;
	nvmet_ana_chgcnt++;
	up_write(&nvmet_ana_sem);

	nvmet_send_ana_event(ns->subsys, NULL);
	return count;
}

CONFIGFS_ATTR(nvmet_ns_, ana_grpid);

static ssize_t nvmet_ns_enable_show(struct config_item *item, char *page)
{
	return sprintf(page, "%d\n", to_nvmet_ns(item)->enabled);
}

static ssize_t nvmet_ns_enable_store(struct config_item *item,
		const char *page, size_t count)
{
	struct nvmet_ns *ns = to_nvmet_ns(item);
	bool enable;
	int ret = 0;

	if (strtobool(page, &enable))
		return -EINVAL;

	if (enable)
		ret = nvmet_ns_enable(ns);
	else
		nvmet_ns_disable(ns);

	return ret ? ret : count;
}

CONFIGFS_ATTR(nvmet_ns_, enable);

static ssize_t nvmet_ns_buffered_io_show(struct config_item *item, char *page)
{
	return sprintf(page, "%d\n", to_nvmet_ns(item)->buffered_io);
}

static ssize_t nvmet_ns_buffered_io_store(struct config_item *item,
		const char *page, size_t count)
{
	struct nvmet_ns *ns = to_nvmet_ns(item);
	bool val;

	if (strtobool(page, &val))
		return -EINVAL;

	mutex_lock(&ns->subsys->lock);
	if (ns->enabled) {
		pr_err("disable ns before setting buffered_io value.\n");
		mutex_unlock(&ns->subsys->lock);
		return -EINVAL;
	}

	ns->buffered_io = val;
	mutex_unlock(&ns->subsys->lock);
	return count;
}

CONFIGFS_ATTR(nvmet_ns_, buffered_io);

static ssize_t nvmet_ns_revalidate_size_store(struct config_item *item,
		const char *page, size_t count)
{
	struct nvmet_ns *ns = to_nvmet_ns(item);
	bool val;

	if (strtobool(page, &val))
		return -EINVAL;

	if (!val)
		return -EINVAL;

	mutex_lock(&ns->subsys->lock);
	if (!ns->enabled) {
		pr_err("enable ns before revalidate.\n");
		mutex_unlock(&ns->subsys->lock);
		return -EINVAL;
	}
	nvmet_ns_revalidate(ns);
	mutex_unlock(&ns->subsys->lock);
	return count;
}

CONFIGFS_ATTR_WO(nvmet_ns_, revalidate_size);

static struct configfs_attribute *nvmet_ns_attrs[] = {
	&nvmet_ns_attr_device_path,
	&nvmet_ns_attr_device_nguid,
	&nvmet_ns_attr_device_uuid,
	&nvmet_ns_attr_ana_grpid,
	&nvmet_ns_attr_enable,
	&nvmet_ns_attr_buffered_io,
	&nvmet_ns_attr_revalidate_size,
#ifdef CONFIG_PCI_P2PDMA
	&nvmet_ns_attr_p2pmem,
#endif
	NULL,
};

static void nvmet_ns_release(struct config_item *item)
{
	struct nvmet_ns *ns = to_nvmet_ns(item);

	nvmet_ns_free(ns);
}

static struct configfs_item_operations nvmet_ns_item_ops = {
	.release		= nvmet_ns_release,
};

static const struct config_item_type nvmet_ns_type = {
	.ct_item_ops		= &nvmet_ns_item_ops,
	.ct_attrs		= nvmet_ns_attrs,
	.ct_owner		= THIS_MODULE,
};

static struct config_group *nvmet_ns_make(struct config_group *group,
		const char *name)
{
	struct nvmet_subsys *subsys = namespaces_to_subsys(&group->cg_item);
	struct nvmet_ns *ns;
	int ret;
	u32 nsid;

	ret = kstrtou32(name, 0, &nsid);
	if (ret)
		goto out;

	ret = -EINVAL;
	if (nsid == 0 || nsid == NVME_NSID_ALL) {
		pr_err("invalid nsid %#x", nsid);
		goto out;
	}

	ret = -ENOMEM;
	ns = nvmet_ns_alloc(subsys, nsid);
	if (!ns)
		goto out;
	config_group_init_type_name(&ns->group, name, &nvmet_ns_type);

	pr_info("adding nsid %d to subsystem %s\n", nsid, subsys->subsysnqn);

	return &ns->group;
out:
	return ERR_PTR(ret);
}

static struct configfs_group_operations nvmet_namespaces_group_ops = {
	.make_group		= nvmet_ns_make,
};

static const struct config_item_type nvmet_namespaces_type = {
	.ct_group_ops		= &nvmet_namespaces_group_ops,
	.ct_owner		= THIS_MODULE,
};

#ifdef CONFIG_NVME_TARGET_PASSTHRU

static ssize_t nvmet_passthru_device_path_show(struct config_item *item,
		char *page)
{
	struct nvmet_subsys *subsys = to_subsys(item->ci_parent);

	return snprintf(page, PAGE_SIZE, "%s\n", subsys->passthru_ctrl_path);
}

static ssize_t nvmet_passthru_device_path_store(struct config_item *item,
		const char *page, size_t count)
{
	struct nvmet_subsys *subsys = to_subsys(item->ci_parent);
	size_t len;
	int ret;

	mutex_lock(&subsys->lock);

	ret = -EBUSY;
	if (subsys->passthru_ctrl)
		goto out_unlock;

	ret = -EINVAL;
	len = strcspn(page, "\n");
	if (!len)
		goto out_unlock;

	kfree(subsys->passthru_ctrl_path);
	ret = -ENOMEM;
	subsys->passthru_ctrl_path = kstrndup(page, len, GFP_KERNEL);
	if (!subsys->passthru_ctrl_path)
		goto out_unlock;

	mutex_unlock(&subsys->lock);

	return count;
out_unlock:
	mutex_unlock(&subsys->lock);
	return ret;
}
CONFIGFS_ATTR(nvmet_passthru_, device_path);

static ssize_t nvmet_passthru_enable_show(struct config_item *item,
		char *page)
{
	struct nvmet_subsys *subsys = to_subsys(item->ci_parent);

	return sprintf(page, "%d\n", subsys->passthru_ctrl ? 1 : 0);
}

static ssize_t nvmet_passthru_enable_store(struct config_item *item,
		const char *page, size_t count)
{
	struct nvmet_subsys *subsys = to_subsys(item->ci_parent);
	bool enable;
	int ret = 0;

	if (strtobool(page, &enable))
		return -EINVAL;

	if (enable)
		ret = nvmet_passthru_ctrl_enable(subsys);
	else
		nvmet_passthru_ctrl_disable(subsys);

	return ret ? ret : count;
}
CONFIGFS_ATTR(nvmet_passthru_, enable);

static ssize_t nvmet_passthru_admin_timeout_show(struct config_item *item,
		char *page)
{
	return sprintf(page, "%u\n", to_subsys(item->ci_parent)->admin_timeout);
}

static ssize_t nvmet_passthru_admin_timeout_store(struct config_item *item,
		const char *page, size_t count)
{
	struct nvmet_subsys *subsys = to_subsys(item->ci_parent);
	unsigned int timeout;

	if (kstrtouint(page, 0, &timeout))
		return -EINVAL;
	subsys->admin_timeout = timeout;
	return count;
}
CONFIGFS_ATTR(nvmet_passthru_, admin_timeout);

static ssize_t nvmet_passthru_io_timeout_show(struct config_item *item,
		char *page)
{
	return sprintf(page, "%u\n", to_subsys(item->ci_parent)->io_timeout);
}

static ssize_t nvmet_passthru_io_timeout_store(struct config_item *item,
		const char *page, size_t count)
{
	struct nvmet_subsys *subsys = to_subsys(item->ci_parent);
	unsigned int timeout;

	if (kstrtouint(page, 0, &timeout))
		return -EINVAL;
	subsys->io_timeout = timeout;
	return count;
}
CONFIGFS_ATTR(nvmet_passthru_, io_timeout);

static struct configfs_attribute *nvmet_passthru_attrs[] = {
	&nvmet_passthru_attr_device_path,
	&nvmet_passthru_attr_enable,
	&nvmet_passthru_attr_admin_timeout,
	&nvmet_passthru_attr_io_timeout,
	NULL,
};

static const struct config_item_type nvmet_passthru_type = {
	.ct_attrs		= nvmet_passthru_attrs,
	.ct_owner		= THIS_MODULE,
};

static void nvmet_add_passthru_group(struct nvmet_subsys *subsys)
{
	config_group_init_type_name(&subsys->passthru_group,
				    "passthru", &nvmet_passthru_type);
	configfs_add_default_group(&subsys->passthru_group,
				   &subsys->group);
}

#else /* CONFIG_NVME_TARGET_PASSTHRU */

static void nvmet_add_passthru_group(struct nvmet_subsys *subsys)
{
}

#endif /* CONFIG_NVME_TARGET_PASSTHRU */

static int nvmet_port_subsys_allow_link(struct config_item *parent,
		struct config_item *target)
{
	struct nvmet_port *port = to_nvmet_port(parent->ci_parent);
	struct nvmet_subsys *subsys;
	struct nvmet_subsys_link *link, *p;
	int ret;

	if (target->ci_type != &nvmet_subsys_type) {
		pr_err("can only link subsystems into the subsystems dir.!\n");
		return -EINVAL;
	}
	subsys = to_subsys(target);
	link = kmalloc(sizeof(*link), GFP_KERNEL);
	if (!link)
		return -ENOMEM;
	link->subsys = subsys;

	down_write(&nvmet_config_sem);
	ret = -EEXIST;
	list_for_each_entry(p, &port->subsystems, entry) {
		if (p->subsys == subsys)
			goto out_free_link;
	}

	if (list_empty(&port->subsystems)) {
		ret = nvmet_enable_port(port);
		if (ret)
			goto out_free_link;
	}

	list_add_tail(&link->entry, &port->subsystems);
	nvmet_port_disc_changed(port, subsys);

	up_write(&nvmet_config_sem);
	return 0;

out_free_link:
	up_write(&nvmet_config_sem);
	kfree(link);
	return ret;
}

static void nvmet_port_subsys_drop_link(struct config_item *parent,
		struct config_item *target)
{
	struct nvmet_port *port = to_nvmet_port(parent->ci_parent);
	struct nvmet_subsys *subsys = to_subsys(target);
	struct nvmet_subsys_link *p;

	down_write(&nvmet_config_sem);
	list_for_each_entry(p, &port->subsystems, entry) {
		if (p->subsys == subsys)
			goto found;
	}
	up_write(&nvmet_config_sem);
	return;

found:
	list_del(&p->entry);
	nvmet_port_del_ctrls(port, subsys);
	nvmet_port_disc_changed(port, subsys);

	if (list_empty(&port->subsystems))
		nvmet_disable_port(port);
	up_write(&nvmet_config_sem);
	kfree(p);
}

static struct configfs_item_operations nvmet_port_subsys_item_ops = {
	.allow_link		= nvmet_port_subsys_allow_link,
	.drop_link		= nvmet_port_subsys_drop_link,
};

static const struct config_item_type nvmet_port_subsys_type = {
	.ct_item_ops		= &nvmet_port_subsys_item_ops,
	.ct_owner		= THIS_MODULE,
};

static int nvmet_allowed_hosts_allow_link(struct config_item *parent,
		struct config_item *target)
{
	struct nvmet_subsys *subsys = to_subsys(parent->ci_parent);
	struct nvmet_host *host;
	struct nvmet_host_link *link, *p;
	int ret;

	if (target->ci_type != &nvmet_host_type) {
		pr_err("can only link hosts into the allowed_hosts directory!\n");
		return -EINVAL;
	}

	host = to_host(target);
	link = kmalloc(sizeof(*link), GFP_KERNEL);
	if (!link)
		return -ENOMEM;
	link->host = host;

	down_write(&nvmet_config_sem);
	ret = -EINVAL;
	if (subsys->allow_any_host) {
		pr_err("can't add hosts when allow_any_host is set!\n");
		goto out_free_link;
	}

	ret = -EEXIST;
	list_for_each_entry(p, &subsys->hosts, entry) {
		if (!strcmp(nvmet_host_name(p->host), nvmet_host_name(host)))
			goto out_free_link;
	}
	list_add_tail(&link->entry, &subsys->hosts);
	nvmet_subsys_disc_changed(subsys, host);

	up_write(&nvmet_config_sem);
	return 0;
out_free_link:
	up_write(&nvmet_config_sem);
	kfree(link);
	return ret;
}

static void nvmet_allowed_hosts_drop_link(struct config_item *parent,
		struct config_item *target)
{
	struct nvmet_subsys *subsys = to_subsys(parent->ci_parent);
	struct nvmet_host *host = to_host(target);
	struct nvmet_host_link *p;

	down_write(&nvmet_config_sem);
	list_for_each_entry(p, &subsys->hosts, entry) {
		if (!strcmp(nvmet_host_name(p->host), nvmet_host_name(host)))
			goto found;
	}
	up_write(&nvmet_config_sem);
	return;

found:
	list_del(&p->entry);
	nvmet_subsys_disc_changed(subsys, host);

	up_write(&nvmet_config_sem);
	kfree(p);
}

static struct configfs_item_operations nvmet_allowed_hosts_item_ops = {
	.allow_link		= nvmet_allowed_hosts_allow_link,
	.drop_link		= nvmet_allowed_hosts_drop_link,
};

static const struct config_item_type nvmet_allowed_hosts_type = {
	.ct_item_ops		= &nvmet_allowed_hosts_item_ops,
	.ct_owner		= THIS_MODULE,
};

static ssize_t nvmet_subsys_attr_allow_any_host_show(struct config_item *item,
		char *page)
{
	return snprintf(page, PAGE_SIZE, "%d\n",
		to_subsys(item)->allow_any_host);
}

static ssize_t nvmet_subsys_attr_allow_any_host_store(struct config_item *item,
		const char *page, size_t count)
{
	struct nvmet_subsys *subsys = to_subsys(item);
	bool allow_any_host;
	int ret = 0;

	if (strtobool(page, &allow_any_host))
		return -EINVAL;

	down_write(&nvmet_config_sem);
	if (allow_any_host && !list_empty(&subsys->hosts)) {
		pr_err("Can't set allow_any_host when explicit hosts are set!\n");
		ret = -EINVAL;
		goto out_unlock;
	}

	if (subsys->allow_any_host != allow_any_host) {
		subsys->allow_any_host = allow_any_host;
		nvmet_subsys_disc_changed(subsys, NULL);
	}

out_unlock:
	up_write(&nvmet_config_sem);
	return ret ? ret : count;
}

CONFIGFS_ATTR(nvmet_subsys_, attr_allow_any_host);

static ssize_t nvmet_subsys_attr_version_show(struct config_item *item,
					      char *page)
{
	struct nvmet_subsys *subsys = to_subsys(item);

	if (NVME_TERTIARY(subsys->ver))
		return snprintf(page, PAGE_SIZE, "%llu.%llu.%llu\n",
				NVME_MAJOR(subsys->ver),
				NVME_MINOR(subsys->ver),
				NVME_TERTIARY(subsys->ver));

	return snprintf(page, PAGE_SIZE, "%llu.%llu\n",
			NVME_MAJOR(subsys->ver),
			NVME_MINOR(subsys->ver));
}

static ssize_t
nvmet_subsys_attr_version_store_locked(struct nvmet_subsys *subsys,
		const char *page, size_t count)
{
	int major, minor, tertiary = 0;
	int ret;

	if (subsys->subsys_discovered) {
		if (NVME_TERTIARY(subsys->ver))
			pr_err("Can't set version number. %llu.%llu.%llu is already assigned\n",
			       NVME_MAJOR(subsys->ver),
			       NVME_MINOR(subsys->ver),
			       NVME_TERTIARY(subsys->ver));
		else
			pr_err("Can't set version number. %llu.%llu is already assigned\n",
			       NVME_MAJOR(subsys->ver),
			       NVME_MINOR(subsys->ver));
		return -EINVAL;
	}

	/* passthru subsystems use the underlying controller's version */
	if (nvmet_is_passthru_subsys(subsys))
		return -EINVAL;

	ret = sscanf(page, "%d.%d.%d\n", &major, &minor, &tertiary);
	if (ret != 2 && ret != 3)
		return -EINVAL;

	subsys->ver = NVME_VS(major, minor, tertiary);

	return count;
}

static ssize_t nvmet_subsys_attr_version_store(struct config_item *item,
					       const char *page, size_t count)
{
	struct nvmet_subsys *subsys = to_subsys(item);
	ssize_t ret;

	down_write(&nvmet_config_sem);
	mutex_lock(&subsys->lock);
	ret = nvmet_subsys_attr_version_store_locked(subsys, page, count);
	mutex_unlock(&subsys->lock);
	up_write(&nvmet_config_sem);

	return ret;
}
CONFIGFS_ATTR(nvmet_subsys_, attr_version);

/* See Section 1.5 of NVMe 1.4 */
static bool nvmet_is_ascii(const char c)
{
	return c >= 0x20 && c <= 0x7e;
}

static ssize_t nvmet_subsys_attr_serial_show(struct config_item *item,
					     char *page)
{
	struct nvmet_subsys *subsys = to_subsys(item);

<<<<<<< HEAD
	return snprintf(page, PAGE_SIZE, "%*s\n",
=======
	return snprintf(page, PAGE_SIZE, "%.*s\n",
>>>>>>> 318a54c0
			NVMET_SN_MAX_SIZE, subsys->serial);
}

static ssize_t
nvmet_subsys_attr_serial_store_locked(struct nvmet_subsys *subsys,
		const char *page, size_t count)
{
	int pos, len = strcspn(page, "\n");

	if (subsys->subsys_discovered) {
		pr_err("Can't set serial number. %s is already assigned\n",
		       subsys->serial);
		return -EINVAL;
	}

	if (!len || len > NVMET_SN_MAX_SIZE) {
		pr_err("Serial Number can not be empty or exceed %d Bytes\n",
		       NVMET_SN_MAX_SIZE);
		return -EINVAL;
	}

	for (pos = 0; pos < len; pos++) {
		if (!nvmet_is_ascii(page[pos])) {
			pr_err("Serial Number must contain only ASCII strings\n");
			return -EINVAL;
		}
	}

	memcpy_and_pad(subsys->serial, NVMET_SN_MAX_SIZE, page, len, ' ');

	return count;
}

static ssize_t nvmet_subsys_attr_serial_store(struct config_item *item,
					      const char *page, size_t count)
{
	struct nvmet_subsys *subsys = to_subsys(item);
	ssize_t ret;

	down_write(&nvmet_config_sem);
	mutex_lock(&subsys->lock);
	ret = nvmet_subsys_attr_serial_store_locked(subsys, page, count);
	mutex_unlock(&subsys->lock);
	up_write(&nvmet_config_sem);

	return ret;
}
CONFIGFS_ATTR(nvmet_subsys_, attr_serial);

static ssize_t nvmet_subsys_attr_cntlid_min_show(struct config_item *item,
						 char *page)
{
	return snprintf(page, PAGE_SIZE, "%u\n", to_subsys(item)->cntlid_min);
}

static ssize_t nvmet_subsys_attr_cntlid_min_store(struct config_item *item,
						  const char *page, size_t cnt)
{
	u16 cntlid_min;

	if (sscanf(page, "%hu\n", &cntlid_min) != 1)
		return -EINVAL;

	if (cntlid_min == 0)
		return -EINVAL;

	down_write(&nvmet_config_sem);
	if (cntlid_min >= to_subsys(item)->cntlid_max)
		goto out_unlock;
	to_subsys(item)->cntlid_min = cntlid_min;
	up_write(&nvmet_config_sem);
	return cnt;

out_unlock:
	up_write(&nvmet_config_sem);
	return -EINVAL;
}
CONFIGFS_ATTR(nvmet_subsys_, attr_cntlid_min);

static ssize_t nvmet_subsys_attr_cntlid_max_show(struct config_item *item,
						 char *page)
{
	return snprintf(page, PAGE_SIZE, "%u\n", to_subsys(item)->cntlid_max);
}

static ssize_t nvmet_subsys_attr_cntlid_max_store(struct config_item *item,
						  const char *page, size_t cnt)
{
	u16 cntlid_max;

	if (sscanf(page, "%hu\n", &cntlid_max) != 1)
		return -EINVAL;

	if (cntlid_max == 0)
		return -EINVAL;

	down_write(&nvmet_config_sem);
	if (cntlid_max <= to_subsys(item)->cntlid_min)
		goto out_unlock;
	to_subsys(item)->cntlid_max = cntlid_max;
	up_write(&nvmet_config_sem);
	return cnt;

out_unlock:
	up_write(&nvmet_config_sem);
	return -EINVAL;
}
CONFIGFS_ATTR(nvmet_subsys_, attr_cntlid_max);

static ssize_t nvmet_subsys_attr_model_show(struct config_item *item,
					    char *page)
{
	struct nvmet_subsys *subsys = to_subsys(item);

	return snprintf(page, PAGE_SIZE, "%s\n", subsys->model_number);
}

static ssize_t nvmet_subsys_attr_model_store_locked(struct nvmet_subsys *subsys,
		const char *page, size_t count)
{
	int pos = 0, len;

	if (subsys->subsys_discovered) {
		pr_err("Can't set model number. %s is already assigned\n",
		       subsys->model_number);
		return -EINVAL;
	}

	len = strcspn(page, "\n");
	if (!len)
		return -EINVAL;

	if (len > NVMET_MN_MAX_SIZE) {
		pr_err("Model number size can not exceed %d Bytes\n",
		       NVMET_MN_MAX_SIZE);
		return -EINVAL;
	}

	for (pos = 0; pos < len; pos++) {
		if (!nvmet_is_ascii(page[pos]))
			return -EINVAL;
	}

	subsys->model_number = kmemdup_nul(page, len, GFP_KERNEL);
	if (!subsys->model_number)
		return -ENOMEM;
	return count;
}

static ssize_t nvmet_subsys_attr_model_store(struct config_item *item,
					     const char *page, size_t count)
{
	struct nvmet_subsys *subsys = to_subsys(item);
	ssize_t ret;

	down_write(&nvmet_config_sem);
	mutex_lock(&subsys->lock);
	ret = nvmet_subsys_attr_model_store_locked(subsys, page, count);
	mutex_unlock(&subsys->lock);
	up_write(&nvmet_config_sem);

	return ret;
}
CONFIGFS_ATTR(nvmet_subsys_, attr_model);

#ifdef CONFIG_BLK_DEV_INTEGRITY
static ssize_t nvmet_subsys_attr_pi_enable_show(struct config_item *item,
						char *page)
{
	return snprintf(page, PAGE_SIZE, "%d\n", to_subsys(item)->pi_support);
}

static ssize_t nvmet_subsys_attr_pi_enable_store(struct config_item *item,
						 const char *page, size_t count)
{
	struct nvmet_subsys *subsys = to_subsys(item);
	bool pi_enable;

	if (strtobool(page, &pi_enable))
		return -EINVAL;

	subsys->pi_support = pi_enable;
	return count;
}
CONFIGFS_ATTR(nvmet_subsys_, attr_pi_enable);
#endif

static struct configfs_attribute *nvmet_subsys_attrs[] = {
	&nvmet_subsys_attr_attr_allow_any_host,
	&nvmet_subsys_attr_attr_version,
	&nvmet_subsys_attr_attr_serial,
	&nvmet_subsys_attr_attr_cntlid_min,
	&nvmet_subsys_attr_attr_cntlid_max,
	&nvmet_subsys_attr_attr_model,
#ifdef CONFIG_BLK_DEV_INTEGRITY
	&nvmet_subsys_attr_attr_pi_enable,
#endif
	NULL,
};

/*
 * Subsystem structures & folder operation functions below
 */
static void nvmet_subsys_release(struct config_item *item)
{
	struct nvmet_subsys *subsys = to_subsys(item);

	nvmet_subsys_del_ctrls(subsys);
	nvmet_subsys_put(subsys);
}

static struct configfs_item_operations nvmet_subsys_item_ops = {
	.release		= nvmet_subsys_release,
};

static const struct config_item_type nvmet_subsys_type = {
	.ct_item_ops		= &nvmet_subsys_item_ops,
	.ct_attrs		= nvmet_subsys_attrs,
	.ct_owner		= THIS_MODULE,
};

static struct config_group *nvmet_subsys_make(struct config_group *group,
		const char *name)
{
	struct nvmet_subsys *subsys;

	if (sysfs_streq(name, NVME_DISC_SUBSYS_NAME)) {
		pr_err("can't create discovery subsystem through configfs\n");
		return ERR_PTR(-EINVAL);
	}

	subsys = nvmet_subsys_alloc(name, NVME_NQN_NVME);
	if (IS_ERR(subsys))
		return ERR_CAST(subsys);

	config_group_init_type_name(&subsys->group, name, &nvmet_subsys_type);

	config_group_init_type_name(&subsys->namespaces_group,
			"namespaces", &nvmet_namespaces_type);
	configfs_add_default_group(&subsys->namespaces_group, &subsys->group);

	config_group_init_type_name(&subsys->allowed_hosts_group,
			"allowed_hosts", &nvmet_allowed_hosts_type);
	configfs_add_default_group(&subsys->allowed_hosts_group,
			&subsys->group);

	nvmet_add_passthru_group(subsys);

	return &subsys->group;
}

static struct configfs_group_operations nvmet_subsystems_group_ops = {
	.make_group		= nvmet_subsys_make,
};

static const struct config_item_type nvmet_subsystems_type = {
	.ct_group_ops		= &nvmet_subsystems_group_ops,
	.ct_owner		= THIS_MODULE,
};

static ssize_t nvmet_referral_enable_show(struct config_item *item,
		char *page)
{
	return snprintf(page, PAGE_SIZE, "%d\n", to_nvmet_port(item)->enabled);
}

static ssize_t nvmet_referral_enable_store(struct config_item *item,
		const char *page, size_t count)
{
	struct nvmet_port *parent = to_nvmet_port(item->ci_parent->ci_parent);
	struct nvmet_port *port = to_nvmet_port(item);
	bool enable;

	if (strtobool(page, &enable))
		goto inval;

	if (enable)
		nvmet_referral_enable(parent, port);
	else
		nvmet_referral_disable(parent, port);

	return count;
inval:
	pr_err("Invalid value '%s' for enable\n", page);
	return -EINVAL;
}

CONFIGFS_ATTR(nvmet_referral_, enable);

/*
 * Discovery Service subsystem definitions
 */
static struct configfs_attribute *nvmet_referral_attrs[] = {
	&nvmet_attr_addr_adrfam,
	&nvmet_attr_addr_portid,
	&nvmet_attr_addr_treq,
	&nvmet_attr_addr_traddr,
	&nvmet_attr_addr_trsvcid,
	&nvmet_attr_addr_trtype,
	&nvmet_referral_attr_enable,
	NULL,
};

static void nvmet_referral_notify(struct config_group *group,
		struct config_item *item)
{
	struct nvmet_port *parent = to_nvmet_port(item->ci_parent->ci_parent);
	struct nvmet_port *port = to_nvmet_port(item);

	nvmet_referral_disable(parent, port);
}

static void nvmet_referral_release(struct config_item *item)
{
	struct nvmet_port *port = to_nvmet_port(item);

	kfree(port);
}

static struct configfs_item_operations nvmet_referral_item_ops = {
	.release	= nvmet_referral_release,
};

static const struct config_item_type nvmet_referral_type = {
	.ct_owner	= THIS_MODULE,
	.ct_attrs	= nvmet_referral_attrs,
	.ct_item_ops	= &nvmet_referral_item_ops,
};

static struct config_group *nvmet_referral_make(
		struct config_group *group, const char *name)
{
	struct nvmet_port *port;

	port = kzalloc(sizeof(*port), GFP_KERNEL);
	if (!port)
		return ERR_PTR(-ENOMEM);

	INIT_LIST_HEAD(&port->entry);
	config_group_init_type_name(&port->group, name, &nvmet_referral_type);

	return &port->group;
}

static struct configfs_group_operations nvmet_referral_group_ops = {
	.make_group		= nvmet_referral_make,
	.disconnect_notify	= nvmet_referral_notify,
};

static const struct config_item_type nvmet_referrals_type = {
	.ct_owner	= THIS_MODULE,
	.ct_group_ops	= &nvmet_referral_group_ops,
};

static struct nvmet_type_name_map nvmet_ana_state[] = {
	{ NVME_ANA_OPTIMIZED,		"optimized" },
	{ NVME_ANA_NONOPTIMIZED,	"non-optimized" },
	{ NVME_ANA_INACCESSIBLE,	"inaccessible" },
	{ NVME_ANA_PERSISTENT_LOSS,	"persistent-loss" },
	{ NVME_ANA_CHANGE,		"change" },
};

static ssize_t nvmet_ana_group_ana_state_show(struct config_item *item,
		char *page)
{
	struct nvmet_ana_group *grp = to_ana_group(item);
	enum nvme_ana_state state = grp->port->ana_state[grp->grpid];
	int i;

	for (i = 0; i < ARRAY_SIZE(nvmet_ana_state); i++) {
		if (state == nvmet_ana_state[i].type)
			return sprintf(page, "%s\n", nvmet_ana_state[i].name);
	}

	return sprintf(page, "\n");
}

static ssize_t nvmet_ana_group_ana_state_store(struct config_item *item,
		const char *page, size_t count)
{
	struct nvmet_ana_group *grp = to_ana_group(item);
	enum nvme_ana_state *ana_state = grp->port->ana_state;
	int i;

	for (i = 0; i < ARRAY_SIZE(nvmet_ana_state); i++) {
		if (sysfs_streq(page, nvmet_ana_state[i].name))
			goto found;
	}

	pr_err("Invalid value '%s' for ana_state\n", page);
	return -EINVAL;

found:
	down_write(&nvmet_ana_sem);
	ana_state[grp->grpid] = (enum nvme_ana_state) nvmet_ana_state[i].type;
	nvmet_ana_chgcnt++;
	up_write(&nvmet_ana_sem);
	nvmet_port_send_ana_event(grp->port);
	return count;
}

CONFIGFS_ATTR(nvmet_ana_group_, ana_state);

static struct configfs_attribute *nvmet_ana_group_attrs[] = {
	&nvmet_ana_group_attr_ana_state,
	NULL,
};

static void nvmet_ana_group_release(struct config_item *item)
{
	struct nvmet_ana_group *grp = to_ana_group(item);

	if (grp == &grp->port->ana_default_group)
		return;

	down_write(&nvmet_ana_sem);
	grp->port->ana_state[grp->grpid] = NVME_ANA_INACCESSIBLE;
	nvmet_ana_group_enabled[grp->grpid]--;
	up_write(&nvmet_ana_sem);

	nvmet_port_send_ana_event(grp->port);
	kfree(grp);
}

static struct configfs_item_operations nvmet_ana_group_item_ops = {
	.release		= nvmet_ana_group_release,
};

static const struct config_item_type nvmet_ana_group_type = {
	.ct_item_ops		= &nvmet_ana_group_item_ops,
	.ct_attrs		= nvmet_ana_group_attrs,
	.ct_owner		= THIS_MODULE,
};

static struct config_group *nvmet_ana_groups_make_group(
		struct config_group *group, const char *name)
{
	struct nvmet_port *port = ana_groups_to_port(&group->cg_item);
	struct nvmet_ana_group *grp;
	u32 grpid;
	int ret;

	ret = kstrtou32(name, 0, &grpid);
	if (ret)
		goto out;

	ret = -EINVAL;
	if (grpid <= 1 || grpid > NVMET_MAX_ANAGRPS)
		goto out;

	ret = -ENOMEM;
	grp = kzalloc(sizeof(*grp), GFP_KERNEL);
	if (!grp)
		goto out;
	grp->port = port;
	grp->grpid = grpid;

	down_write(&nvmet_ana_sem);
	nvmet_ana_group_enabled[grpid]++;
	up_write(&nvmet_ana_sem);

	nvmet_port_send_ana_event(grp->port);

	config_group_init_type_name(&grp->group, name, &nvmet_ana_group_type);
	return &grp->group;
out:
	return ERR_PTR(ret);
}

static struct configfs_group_operations nvmet_ana_groups_group_ops = {
	.make_group		= nvmet_ana_groups_make_group,
};

static const struct config_item_type nvmet_ana_groups_type = {
	.ct_group_ops		= &nvmet_ana_groups_group_ops,
	.ct_owner		= THIS_MODULE,
};

/*
 * Ports definitions.
 */
static void nvmet_port_release(struct config_item *item)
{
	struct nvmet_port *port = to_nvmet_port(item);

	list_del(&port->global_entry);

	kfree(port->ana_state);
	kfree(port);
}

static struct configfs_attribute *nvmet_port_attrs[] = {
	&nvmet_attr_addr_adrfam,
	&nvmet_attr_addr_treq,
	&nvmet_attr_addr_traddr,
	&nvmet_attr_addr_trsvcid,
	&nvmet_attr_addr_trtype,
	&nvmet_attr_param_inline_data_size,
#ifdef CONFIG_BLK_DEV_INTEGRITY
	&nvmet_attr_param_pi_enable,
#endif
	NULL,
};

static struct configfs_item_operations nvmet_port_item_ops = {
	.release		= nvmet_port_release,
};

static const struct config_item_type nvmet_port_type = {
	.ct_attrs		= nvmet_port_attrs,
	.ct_item_ops		= &nvmet_port_item_ops,
	.ct_owner		= THIS_MODULE,
};

static struct config_group *nvmet_ports_make(struct config_group *group,
		const char *name)
{
	struct nvmet_port *port;
	u16 portid;
	u32 i;

	if (kstrtou16(name, 0, &portid))
		return ERR_PTR(-EINVAL);

	port = kzalloc(sizeof(*port), GFP_KERNEL);
	if (!port)
		return ERR_PTR(-ENOMEM);

	port->ana_state = kcalloc(NVMET_MAX_ANAGRPS + 1,
			sizeof(*port->ana_state), GFP_KERNEL);
	if (!port->ana_state) {
		kfree(port);
		return ERR_PTR(-ENOMEM);
	}

	for (i = 1; i <= NVMET_MAX_ANAGRPS; i++) {
		if (i == NVMET_DEFAULT_ANA_GRPID)
			port->ana_state[1] = NVME_ANA_OPTIMIZED;
		else
			port->ana_state[i] = NVME_ANA_INACCESSIBLE;
	}

	list_add(&port->global_entry, &nvmet_ports_list);

	INIT_LIST_HEAD(&port->entry);
	INIT_LIST_HEAD(&port->subsystems);
	INIT_LIST_HEAD(&port->referrals);
	port->inline_data_size = -1;	/* < 0 == let the transport choose */

	port->disc_addr.portid = cpu_to_le16(portid);
	port->disc_addr.adrfam = NVMF_ADDR_FAMILY_MAX;
	port->disc_addr.treq = NVMF_TREQ_DISABLE_SQFLOW;
	config_group_init_type_name(&port->group, name, &nvmet_port_type);

	config_group_init_type_name(&port->subsys_group,
			"subsystems", &nvmet_port_subsys_type);
	configfs_add_default_group(&port->subsys_group, &port->group);

	config_group_init_type_name(&port->referrals_group,
			"referrals", &nvmet_referrals_type);
	configfs_add_default_group(&port->referrals_group, &port->group);

	config_group_init_type_name(&port->ana_groups_group,
			"ana_groups", &nvmet_ana_groups_type);
	configfs_add_default_group(&port->ana_groups_group, &port->group);

	port->ana_default_group.port = port;
	port->ana_default_group.grpid = NVMET_DEFAULT_ANA_GRPID;
	config_group_init_type_name(&port->ana_default_group.group,
			__stringify(NVMET_DEFAULT_ANA_GRPID),
			&nvmet_ana_group_type);
	configfs_add_default_group(&port->ana_default_group.group,
			&port->ana_groups_group);

	return &port->group;
}

static struct configfs_group_operations nvmet_ports_group_ops = {
	.make_group		= nvmet_ports_make,
};

static const struct config_item_type nvmet_ports_type = {
	.ct_group_ops		= &nvmet_ports_group_ops,
	.ct_owner		= THIS_MODULE,
};

static struct config_group nvmet_subsystems_group;
static struct config_group nvmet_ports_group;

static void nvmet_host_release(struct config_item *item)
{
	struct nvmet_host *host = to_host(item);

	kfree(host);
}

static struct configfs_item_operations nvmet_host_item_ops = {
	.release		= nvmet_host_release,
};

static const struct config_item_type nvmet_host_type = {
	.ct_item_ops		= &nvmet_host_item_ops,
	.ct_owner		= THIS_MODULE,
};

static struct config_group *nvmet_hosts_make_group(struct config_group *group,
		const char *name)
{
	struct nvmet_host *host;

	host = kzalloc(sizeof(*host), GFP_KERNEL);
	if (!host)
		return ERR_PTR(-ENOMEM);

	config_group_init_type_name(&host->group, name, &nvmet_host_type);

	return &host->group;
}

static struct configfs_group_operations nvmet_hosts_group_ops = {
	.make_group		= nvmet_hosts_make_group,
};

static const struct config_item_type nvmet_hosts_type = {
	.ct_group_ops		= &nvmet_hosts_group_ops,
	.ct_owner		= THIS_MODULE,
};

static struct config_group nvmet_hosts_group;

static const struct config_item_type nvmet_root_type = {
	.ct_owner		= THIS_MODULE,
};

static struct configfs_subsystem nvmet_configfs_subsystem = {
	.su_group = {
		.cg_item = {
			.ci_namebuf	= "nvmet",
			.ci_type	= &nvmet_root_type,
		},
	},
};

int __init nvmet_init_configfs(void)
{
	int ret;

	config_group_init(&nvmet_configfs_subsystem.su_group);
	mutex_init(&nvmet_configfs_subsystem.su_mutex);

	config_group_init_type_name(&nvmet_subsystems_group,
			"subsystems", &nvmet_subsystems_type);
	configfs_add_default_group(&nvmet_subsystems_group,
			&nvmet_configfs_subsystem.su_group);

	config_group_init_type_name(&nvmet_ports_group,
			"ports", &nvmet_ports_type);
	configfs_add_default_group(&nvmet_ports_group,
			&nvmet_configfs_subsystem.su_group);

	config_group_init_type_name(&nvmet_hosts_group,
			"hosts", &nvmet_hosts_type);
	configfs_add_default_group(&nvmet_hosts_group,
			&nvmet_configfs_subsystem.su_group);

	ret = configfs_register_subsystem(&nvmet_configfs_subsystem);
	if (ret) {
		pr_err("configfs_register_subsystem: %d\n", ret);
		return ret;
	}

	return 0;
}

void __exit nvmet_exit_configfs(void)
{
	configfs_unregister_subsystem(&nvmet_configfs_subsystem);
}<|MERGE_RESOLUTION|>--- conflicted
+++ resolved
@@ -1067,11 +1067,7 @@
 {
 	struct nvmet_subsys *subsys = to_subsys(item);
 
-<<<<<<< HEAD
-	return snprintf(page, PAGE_SIZE, "%*s\n",
-=======
 	return snprintf(page, PAGE_SIZE, "%.*s\n",
->>>>>>> 318a54c0
 			NVMET_SN_MAX_SIZE, subsys->serial);
 }
 
