/*
 * Copyright (C) 2014 Red Hat
 * Copyright (C) 2014 Intel Corp.
 *
 * Permission is hereby granted, free of charge, to any person obtaining a
 * copy of this software and associated documentation files (the "Software"),
 * to deal in the Software without restriction, including without limitation
 * the rights to use, copy, modify, merge, publish, distribute, sublicense,
 * and/or sell copies of the Software, and to permit persons to whom the
 * Software is furnished to do so, subject to the following conditions:
 *
 * The above copyright notice and this permission notice shall be included in
 * all copies or substantial portions of the Software.
 *
 * THE SOFTWARE IS PROVIDED "AS IS", WITHOUT WARRANTY OF ANY KIND, EXPRESS OR
 * IMPLIED, INCLUDING BUT NOT LIMITED TO THE WARRANTIES OF MERCHANTABILITY,
 * FITNESS FOR A PARTICULAR PURPOSE AND NONINFRINGEMENT.  IN NO EVENT SHALL
 * THE COPYRIGHT HOLDER(S) OR AUTHOR(S) BE LIABLE FOR ANY CLAIM, DAMAGES OR
 * OTHER LIABILITY, WHETHER IN AN ACTION OF CONTRACT, TORT OR OTHERWISE,
 * ARISING FROM, OUT OF OR IN CONNECTION WITH THE SOFTWARE OR THE USE OR
 * OTHER DEALINGS IN THE SOFTWARE.
 *
 * Authors:
 * Rob Clark <robdclark@gmail.com>
 * Daniel Vetter <daniel.vetter@ffwll.ch>
 */

#include <drm/drmP.h>
#include <drm/drm_atomic.h>
#include <drm/drm_plane_helper.h>
#include <drm/drm_crtc_helper.h>
#include <drm/drm_atomic_helper.h>
#include <linux/dma-fence.h>

#include "drm_crtc_helper_internal.h"
#include "drm_crtc_internal.h"

/**
 * DOC: overview
 *
 * This helper library provides implementations of check and commit functions on
 * top of the CRTC modeset helper callbacks and the plane helper callbacks. It
 * also provides convenience implementations for the atomic state handling
 * callbacks for drivers which don't need to subclass the drm core structures to
 * add their own additional internal state.
 *
 * This library also provides default implementations for the check callback in
 * drm_atomic_helper_check() and for the commit callback with
 * drm_atomic_helper_commit(). But the individual stages and callbacks are
 * exposed to allow drivers to mix and match and e.g. use the plane helpers only
 * together with a driver private modeset implementation.
 *
 * This library also provides implementations for all the legacy driver
 * interfaces on top of the atomic interface. See drm_atomic_helper_set_config(),
 * drm_atomic_helper_disable_plane(), drm_atomic_helper_disable_plane() and the
 * various functions to implement set_property callbacks. New drivers must not
 * implement these functions themselves but must use the provided helpers.
 *
 * The atomic helper uses the same function table structures as all other
 * modesetting helpers. See the documentation for &struct drm_crtc_helper_funcs,
 * struct &drm_encoder_helper_funcs and &struct drm_connector_helper_funcs. It
 * also shares the &struct drm_plane_helper_funcs function table with the plane
 * helpers.
 */
static void
drm_atomic_helper_plane_changed(struct drm_atomic_state *state,
				struct drm_plane_state *old_plane_state,
				struct drm_plane_state *plane_state,
				struct drm_plane *plane)
{
	struct drm_crtc_state *crtc_state;

	if (old_plane_state->crtc) {
		crtc_state = drm_atomic_get_new_crtc_state(state,
							   old_plane_state->crtc);

		if (WARN_ON(!crtc_state))
			return;

		crtc_state->planes_changed = true;
	}

	if (plane_state->crtc) {
		crtc_state = drm_atomic_get_new_crtc_state(state, plane_state->crtc);

		if (WARN_ON(!crtc_state))
			return;

		crtc_state->planes_changed = true;
	}
}

static int handle_conflicting_encoders(struct drm_atomic_state *state,
				       bool disable_conflicting_encoders)
{
	struct drm_connector_state *new_conn_state;
	struct drm_connector *connector;
	struct drm_connector_list_iter conn_iter;
	struct drm_encoder *encoder;
	unsigned encoder_mask = 0;
	int i, ret = 0;

	/*
	 * First loop, find all newly assigned encoders from the connectors
	 * part of the state. If the same encoder is assigned to multiple
	 * connectors bail out.
	 */
	for_each_new_connector_in_state(state, connector, new_conn_state, i) {
		const struct drm_connector_helper_funcs *funcs = connector->helper_private;
		struct drm_encoder *new_encoder;

		if (!new_conn_state->crtc)
			continue;

		if (funcs->atomic_best_encoder)
			new_encoder = funcs->atomic_best_encoder(connector, new_conn_state);
		else if (funcs->best_encoder)
			new_encoder = funcs->best_encoder(connector);
		else
			new_encoder = drm_atomic_helper_best_encoder(connector);

		if (new_encoder) {
			if (encoder_mask & (1 << drm_encoder_index(new_encoder))) {
				DRM_DEBUG_ATOMIC("[ENCODER:%d:%s] on [CONNECTOR:%d:%s] already assigned\n",
					new_encoder->base.id, new_encoder->name,
					connector->base.id, connector->name);

				return -EINVAL;
			}

			encoder_mask |= 1 << drm_encoder_index(new_encoder);
		}
	}

	if (!encoder_mask)
		return 0;

	/*
	 * Second loop, iterate over all connectors not part of the state.
	 *
	 * If a conflicting encoder is found and disable_conflicting_encoders
	 * is not set, an error is returned. Userspace can provide a solution
	 * through the atomic ioctl.
	 *
	 * If the flag is set conflicting connectors are removed from the crtc
	 * and the crtc is disabled if no encoder is left. This preserves
	 * compatibility with the legacy set_config behavior.
	 */
	drm_connector_list_iter_begin(state->dev, &conn_iter);
	drm_for_each_connector_iter(connector, &conn_iter) {
		struct drm_crtc_state *crtc_state;

		if (drm_atomic_get_new_connector_state(state, connector))
			continue;

		encoder = connector->state->best_encoder;
		if (!encoder || !(encoder_mask & (1 << drm_encoder_index(encoder))))
			continue;

		if (!disable_conflicting_encoders) {
			DRM_DEBUG_ATOMIC("[ENCODER:%d:%s] in use on [CRTC:%d:%s] by [CONNECTOR:%d:%s]\n",
					 encoder->base.id, encoder->name,
					 connector->state->crtc->base.id,
					 connector->state->crtc->name,
					 connector->base.id, connector->name);
			ret = -EINVAL;
			goto out;
		}

		new_conn_state = drm_atomic_get_connector_state(state, connector);
		if (IS_ERR(new_conn_state)) {
			ret = PTR_ERR(new_conn_state);
			goto out;
		}

		DRM_DEBUG_ATOMIC("[ENCODER:%d:%s] in use on [CRTC:%d:%s], disabling [CONNECTOR:%d:%s]\n",
				 encoder->base.id, encoder->name,
				 new_conn_state->crtc->base.id, new_conn_state->crtc->name,
				 connector->base.id, connector->name);

		crtc_state = drm_atomic_get_new_crtc_state(state, new_conn_state->crtc);

		ret = drm_atomic_set_crtc_for_connector(new_conn_state, NULL);
		if (ret)
			goto out;

		if (!crtc_state->connector_mask) {
			ret = drm_atomic_set_mode_prop_for_crtc(crtc_state,
								NULL);
			if (ret < 0)
				goto out;

			crtc_state->active = false;
		}
	}
out:
	drm_connector_list_iter_end(&conn_iter);

	return ret;
}

static void
set_best_encoder(struct drm_atomic_state *state,
		 struct drm_connector_state *conn_state,
		 struct drm_encoder *encoder)
{
	struct drm_crtc_state *crtc_state;
	struct drm_crtc *crtc;

	if (conn_state->best_encoder) {
		/* Unset the encoder_mask in the old crtc state. */
		crtc = conn_state->connector->state->crtc;

		/* A NULL crtc is an error here because we should have
		 *  duplicated a NULL best_encoder when crtc was NULL.
		 * As an exception restoring duplicated atomic state
		 * during resume is allowed, so don't warn when
		 * best_encoder is equal to encoder we intend to set.
		 */
		WARN_ON(!crtc && encoder != conn_state->best_encoder);
		if (crtc) {
			crtc_state = drm_atomic_get_new_crtc_state(state, crtc);

			crtc_state->encoder_mask &=
				~(1 << drm_encoder_index(conn_state->best_encoder));
		}
	}

	if (encoder) {
		crtc = conn_state->crtc;
		WARN_ON(!crtc);
		if (crtc) {
			crtc_state = drm_atomic_get_new_crtc_state(state, crtc);

			crtc_state->encoder_mask |=
				1 << drm_encoder_index(encoder);
		}
	}

	conn_state->best_encoder = encoder;
}

static void
steal_encoder(struct drm_atomic_state *state,
	      struct drm_encoder *encoder)
{
	struct drm_crtc_state *crtc_state;
	struct drm_connector *connector;
	struct drm_connector_state *old_connector_state, *new_connector_state;
	int i;

	for_each_oldnew_connector_in_state(state, connector, old_connector_state, new_connector_state, i) {
		struct drm_crtc *encoder_crtc;

		if (new_connector_state->best_encoder != encoder)
			continue;

		encoder_crtc = old_connector_state->crtc;

		DRM_DEBUG_ATOMIC("[ENCODER:%d:%s] in use on [CRTC:%d:%s], stealing it\n",
				 encoder->base.id, encoder->name,
				 encoder_crtc->base.id, encoder_crtc->name);

		set_best_encoder(state, new_connector_state, NULL);

		crtc_state = drm_atomic_get_new_crtc_state(state, encoder_crtc);
		crtc_state->connectors_changed = true;

		return;
	}
}

static int
update_connector_routing(struct drm_atomic_state *state,
			 struct drm_connector *connector,
			 struct drm_connector_state *old_connector_state,
			 struct drm_connector_state *new_connector_state)
{
	const struct drm_connector_helper_funcs *funcs;
	struct drm_encoder *new_encoder;
	struct drm_crtc_state *crtc_state;

	DRM_DEBUG_ATOMIC("Updating routing for [CONNECTOR:%d:%s]\n",
			 connector->base.id,
			 connector->name);

	if (old_connector_state->crtc != new_connector_state->crtc) {
		if (old_connector_state->crtc) {
			crtc_state = drm_atomic_get_new_crtc_state(state, old_connector_state->crtc);
			crtc_state->connectors_changed = true;
		}

		if (new_connector_state->crtc) {
			crtc_state = drm_atomic_get_new_crtc_state(state, new_connector_state->crtc);
			crtc_state->connectors_changed = true;
		}
	}

	if (!new_connector_state->crtc) {
		DRM_DEBUG_ATOMIC("Disabling [CONNECTOR:%d:%s]\n",
				connector->base.id,
				connector->name);

		set_best_encoder(state, new_connector_state, NULL);

		return 0;
	}

	funcs = connector->helper_private;

	if (funcs->atomic_best_encoder)
		new_encoder = funcs->atomic_best_encoder(connector,
							 new_connector_state);
	else if (funcs->best_encoder)
		new_encoder = funcs->best_encoder(connector);
	else
		new_encoder = drm_atomic_helper_best_encoder(connector);

	if (!new_encoder) {
		DRM_DEBUG_ATOMIC("No suitable encoder found for [CONNECTOR:%d:%s]\n",
				 connector->base.id,
				 connector->name);
		return -EINVAL;
	}

	if (!drm_encoder_crtc_ok(new_encoder, new_connector_state->crtc)) {
		DRM_DEBUG_ATOMIC("[ENCODER:%d:%s] incompatible with [CRTC:%d:%s]\n",
				 new_encoder->base.id,
				 new_encoder->name,
				 new_connector_state->crtc->base.id,
				 new_connector_state->crtc->name);
		return -EINVAL;
	}

	if (new_encoder == new_connector_state->best_encoder) {
		set_best_encoder(state, new_connector_state, new_encoder);

		DRM_DEBUG_ATOMIC("[CONNECTOR:%d:%s] keeps [ENCODER:%d:%s], now on [CRTC:%d:%s]\n",
				 connector->base.id,
				 connector->name,
				 new_encoder->base.id,
				 new_encoder->name,
				 new_connector_state->crtc->base.id,
				 new_connector_state->crtc->name);

		return 0;
	}

	steal_encoder(state, new_encoder);

	set_best_encoder(state, new_connector_state, new_encoder);

	crtc_state = drm_atomic_get_new_crtc_state(state, new_connector_state->crtc);
	crtc_state->connectors_changed = true;

	DRM_DEBUG_ATOMIC("[CONNECTOR:%d:%s] using [ENCODER:%d:%s] on [CRTC:%d:%s]\n",
			 connector->base.id,
			 connector->name,
			 new_encoder->base.id,
			 new_encoder->name,
			 new_connector_state->crtc->base.id,
			 new_connector_state->crtc->name);

	return 0;
}

static int
mode_fixup(struct drm_atomic_state *state)
{
	struct drm_crtc *crtc;
	struct drm_crtc_state *new_crtc_state;
	struct drm_connector *connector;
	struct drm_connector_state *new_conn_state;
	int i;
	int ret;

	for_each_new_crtc_in_state(state, crtc, new_crtc_state, i) {
		if (!new_crtc_state->mode_changed &&
		    !new_crtc_state->connectors_changed)
			continue;

		drm_mode_copy(&new_crtc_state->adjusted_mode, &new_crtc_state->mode);
	}

	for_each_new_connector_in_state(state, connector, new_conn_state, i) {
		const struct drm_encoder_helper_funcs *funcs;
		struct drm_encoder *encoder;

		WARN_ON(!!new_conn_state->best_encoder != !!new_conn_state->crtc);

		if (!new_conn_state->crtc || !new_conn_state->best_encoder)
			continue;

		new_crtc_state =
			drm_atomic_get_new_crtc_state(state, new_conn_state->crtc);

		/*
		 * Each encoder has at most one connector (since we always steal
		 * it away), so we won't call ->mode_fixup twice.
		 */
		encoder = new_conn_state->best_encoder;
		funcs = encoder->helper_private;

		ret = drm_bridge_mode_fixup(encoder->bridge, &new_crtc_state->mode,
				&new_crtc_state->adjusted_mode);
		if (!ret) {
			DRM_DEBUG_ATOMIC("Bridge fixup failed\n");
			return -EINVAL;
		}

		if (funcs && funcs->atomic_check) {
			ret = funcs->atomic_check(encoder, new_crtc_state,
						  new_conn_state);
			if (ret) {
				DRM_DEBUG_ATOMIC("[ENCODER:%d:%s] check failed\n",
						 encoder->base.id, encoder->name);
				return ret;
			}
		} else if (funcs && funcs->mode_fixup) {
			ret = funcs->mode_fixup(encoder, &new_crtc_state->mode,
						&new_crtc_state->adjusted_mode);
			if (!ret) {
				DRM_DEBUG_ATOMIC("[ENCODER:%d:%s] fixup failed\n",
						 encoder->base.id, encoder->name);
				return -EINVAL;
			}
		}
	}

	for_each_new_crtc_in_state(state, crtc, new_crtc_state, i) {
		const struct drm_crtc_helper_funcs *funcs;

		if (!new_crtc_state->enable)
			continue;

		if (!new_crtc_state->mode_changed &&
		    !new_crtc_state->connectors_changed)
			continue;

		funcs = crtc->helper_private;
		if (!funcs->mode_fixup)
			continue;

		ret = funcs->mode_fixup(crtc, &new_crtc_state->mode,
					&new_crtc_state->adjusted_mode);
		if (!ret) {
			DRM_DEBUG_ATOMIC("[CRTC:%d:%s] fixup failed\n",
					 crtc->base.id, crtc->name);
			return -EINVAL;
		}
	}

	return 0;
}

static enum drm_mode_status mode_valid_path(struct drm_connector *connector,
					    struct drm_encoder *encoder,
					    struct drm_crtc *crtc,
					    struct drm_display_mode *mode)
{
	enum drm_mode_status ret;

	ret = drm_encoder_mode_valid(encoder, mode);
	if (ret != MODE_OK) {
		DRM_DEBUG_ATOMIC("[ENCODER:%d:%s] mode_valid() failed\n",
				encoder->base.id, encoder->name);
		return ret;
	}

	ret = drm_bridge_mode_valid(encoder->bridge, mode);
	if (ret != MODE_OK) {
		DRM_DEBUG_ATOMIC("[BRIDGE] mode_valid() failed\n");
		return ret;
	}

	ret = drm_crtc_mode_valid(crtc, mode);
	if (ret != MODE_OK) {
		DRM_DEBUG_ATOMIC("[CRTC:%d:%s] mode_valid() failed\n",
				crtc->base.id, crtc->name);
		return ret;
	}

	return ret;
}

static int
mode_valid(struct drm_atomic_state *state)
{
	struct drm_connector_state *conn_state;
	struct drm_connector *connector;
	int i;

	for_each_new_connector_in_state(state, connector, conn_state, i) {
		struct drm_encoder *encoder = conn_state->best_encoder;
		struct drm_crtc *crtc = conn_state->crtc;
		struct drm_crtc_state *crtc_state;
		enum drm_mode_status mode_status;
		struct drm_display_mode *mode;

		if (!crtc || !encoder)
			continue;

		crtc_state = drm_atomic_get_new_crtc_state(state, crtc);
		if (!crtc_state)
			continue;
		if (!crtc_state->mode_changed && !crtc_state->connectors_changed)
			continue;

		mode = &crtc_state->mode;

		mode_status = mode_valid_path(connector, encoder, crtc, mode);
		if (mode_status != MODE_OK)
			return -EINVAL;
	}

	return 0;
}

/**
 * drm_atomic_helper_check_modeset - validate state object for modeset changes
 * @dev: DRM device
 * @state: the driver state object
 *
 * Check the state object to see if the requested state is physically possible.
 * This does all the crtc and connector related computations for an atomic
 * update and adds any additional connectors needed for full modesets. It calls
 * the various per-object callbacks in the follow order:
 *
 * 1. &drm_connector_helper_funcs.atomic_best_encoder for determining the new encoder.
 * 2. &drm_connector_helper_funcs.atomic_check to validate the connector state.
 * 3. If it's determined a modeset is needed then all connectors on the affected crtc
 *    crtc are added and &drm_connector_helper_funcs.atomic_check is run on them.
 * 4. &drm_encoder_helper_funcs.mode_valid, &drm_bridge_funcs.mode_valid and
 *    &drm_crtc_helper_funcs.mode_valid are called on the affected components.
 * 5. &drm_bridge_funcs.mode_fixup is called on all encoder bridges.
 * 6. &drm_encoder_helper_funcs.atomic_check is called to validate any encoder state.
 *    This function is only called when the encoder will be part of a configured crtc,
 *    it must not be used for implementing connector property validation.
 *    If this function is NULL, &drm_atomic_encoder_helper_funcs.mode_fixup is called
 *    instead.
 * 7. &drm_crtc_helper_funcs.mode_fixup is called last, to fix up the mode with crtc constraints.
 *
 * &drm_crtc_state.mode_changed is set when the input mode is changed.
 * &drm_crtc_state.connectors_changed is set when a connector is added or
 * removed from the crtc.  &drm_crtc_state.active_changed is set when
 * &drm_crtc_state.active changes, which is used for DPMS.
 * See also: drm_atomic_crtc_needs_modeset()
 *
 * IMPORTANT:
 *
 * Drivers which set &drm_crtc_state.mode_changed (e.g. in their
 * &drm_plane_helper_funcs.atomic_check hooks if a plane update can't be done
 * without a full modeset) _must_ call this function afterwards after that
 * change. It is permitted to call this function multiple times for the same
 * update, e.g. when the &drm_crtc_helper_funcs.atomic_check functions depend
 * upon the adjusted dotclock for fifo space allocation and watermark
 * computation.
 *
 * RETURNS:
 * Zero for success or -errno
 */
int
drm_atomic_helper_check_modeset(struct drm_device *dev,
				struct drm_atomic_state *state)
{
	struct drm_crtc *crtc;
	struct drm_crtc_state *old_crtc_state, *new_crtc_state;
	struct drm_connector *connector;
	struct drm_connector_state *old_connector_state, *new_connector_state;
	int i, ret;
	unsigned connectors_mask = 0;

	for_each_oldnew_crtc_in_state(state, crtc, old_crtc_state, new_crtc_state, i) {
		bool has_connectors =
			!!new_crtc_state->connector_mask;

		WARN_ON(!drm_modeset_is_locked(&crtc->mutex));

		if (!drm_mode_equal(&old_crtc_state->mode, &new_crtc_state->mode)) {
			DRM_DEBUG_ATOMIC("[CRTC:%d:%s] mode changed\n",
					 crtc->base.id, crtc->name);
			new_crtc_state->mode_changed = true;
		}

		if (old_crtc_state->enable != new_crtc_state->enable) {
			DRM_DEBUG_ATOMIC("[CRTC:%d:%s] enable changed\n",
					 crtc->base.id, crtc->name);

			/*
			 * For clarity this assignment is done here, but
			 * enable == 0 is only true when there are no
			 * connectors and a NULL mode.
			 *
			 * The other way around is true as well. enable != 0
			 * iff connectors are attached and a mode is set.
			 */
			new_crtc_state->mode_changed = true;
			new_crtc_state->connectors_changed = true;
		}

		if (old_crtc_state->active != new_crtc_state->active) {
			DRM_DEBUG_ATOMIC("[CRTC:%d:%s] active changed\n",
					 crtc->base.id, crtc->name);
			new_crtc_state->active_changed = true;
		}

		if (new_crtc_state->enable != has_connectors) {
			DRM_DEBUG_ATOMIC("[CRTC:%d:%s] enabled/connectors mismatch\n",
					 crtc->base.id, crtc->name);

			return -EINVAL;
		}
	}

	ret = handle_conflicting_encoders(state, false);
	if (ret)
		return ret;

	for_each_oldnew_connector_in_state(state, connector, old_connector_state, new_connector_state, i) {
		const struct drm_connector_helper_funcs *funcs = connector->helper_private;

		WARN_ON(!drm_modeset_is_locked(&dev->mode_config.connection_mutex));

		/*
		 * This only sets crtc->connectors_changed for routing changes,
		 * drivers must set crtc->connectors_changed themselves when
		 * connector properties need to be updated.
		 */
		ret = update_connector_routing(state, connector,
					       old_connector_state,
					       new_connector_state);
		if (ret)
			return ret;
		if (old_connector_state->crtc) {
			new_crtc_state = drm_atomic_get_new_crtc_state(state,
								       old_connector_state->crtc);
			if (old_connector_state->link_status !=
			    new_connector_state->link_status)
				new_crtc_state->connectors_changed = true;
		}

		if (funcs->atomic_check)
			ret = funcs->atomic_check(connector, new_connector_state);
		if (ret)
			return ret;

		connectors_mask += BIT(i);
	}

	/*
	 * After all the routing has been prepared we need to add in any
	 * connector which is itself unchanged, but who's crtc changes it's
	 * configuration. This must be done before calling mode_fixup in case a
	 * crtc only changed its mode but has the same set of connectors.
	 */
	for_each_oldnew_crtc_in_state(state, crtc, old_crtc_state, new_crtc_state, i) {
		if (!drm_atomic_crtc_needs_modeset(new_crtc_state))
			continue;

		DRM_DEBUG_ATOMIC("[CRTC:%d:%s] needs all connectors, enable: %c, active: %c\n",
				 crtc->base.id, crtc->name,
				 new_crtc_state->enable ? 'y' : 'n',
				 new_crtc_state->active ? 'y' : 'n');

		ret = drm_atomic_add_affected_connectors(state, crtc);
		if (ret != 0)
			return ret;

		ret = drm_atomic_add_affected_planes(state, crtc);
		if (ret != 0)
			return ret;
	}

	/*
	 * Iterate over all connectors again, to make sure atomic_check()
	 * has been called on them when a modeset is forced.
	 */
	for_each_oldnew_connector_in_state(state, connector, old_connector_state, new_connector_state, i) {
		const struct drm_connector_helper_funcs *funcs = connector->helper_private;

		if (connectors_mask & BIT(i))
			continue;

		if (funcs->atomic_check)
			ret = funcs->atomic_check(connector, new_connector_state);
		if (ret)
			return ret;
	}

	ret = mode_valid(state);
	if (ret)
		return ret;

	return mode_fixup(state);
}
EXPORT_SYMBOL(drm_atomic_helper_check_modeset);

/**
 * drm_atomic_helper_check_plane_state() - Check plane state for validity
 * @plane_state: plane state to check
 * @crtc_state: crtc state to check
 * @clip: integer clipping coordinates
 * @min_scale: minimum @src:@dest scaling factor in 16.16 fixed point
 * @max_scale: maximum @src:@dest scaling factor in 16.16 fixed point
 * @can_position: is it legal to position the plane such that it
 *                doesn't cover the entire crtc?  This will generally
 *                only be false for primary planes.
 * @can_update_disabled: can the plane be updated while the crtc
 *                       is disabled?
 *
 * Checks that a desired plane update is valid, and updates various
 * bits of derived state (clipped coordinates etc.). Drivers that provide
 * their own plane handling rather than helper-provided implementations may
 * still wish to call this function to avoid duplication of error checking
 * code.
 *
 * RETURNS:
 * Zero if update appears valid, error code on failure
 */
int drm_atomic_helper_check_plane_state(struct drm_plane_state *plane_state,
					const struct drm_crtc_state *crtc_state,
					const struct drm_rect *clip,
					int min_scale,
					int max_scale,
					bool can_position,
					bool can_update_disabled)
{
	struct drm_framebuffer *fb = plane_state->fb;
	struct drm_rect *src = &plane_state->src;
	struct drm_rect *dst = &plane_state->dst;
	unsigned int rotation = plane_state->rotation;
	int hscale, vscale;

	WARN_ON(plane_state->crtc && plane_state->crtc != crtc_state->crtc);

	*src = drm_plane_state_src(plane_state);
	*dst = drm_plane_state_dest(plane_state);

	if (!fb) {
		plane_state->visible = false;
		return 0;
	}

	/* crtc should only be NULL when disabling (i.e., !fb) */
	if (WARN_ON(!plane_state->crtc)) {
		plane_state->visible = false;
		return 0;
	}

	if (!crtc_state->enable && !can_update_disabled) {
		DRM_DEBUG_KMS("Cannot update plane of a disabled CRTC.\n");
		return -EINVAL;
	}

	drm_rect_rotate(src, fb->width << 16, fb->height << 16, rotation);

	/* Check scaling */
	hscale = drm_rect_calc_hscale(src, dst, min_scale, max_scale);
	vscale = drm_rect_calc_vscale(src, dst, min_scale, max_scale);
	if (hscale < 0 || vscale < 0) {
		DRM_DEBUG_KMS("Invalid scaling of plane\n");
		drm_rect_debug_print("src: ", &plane_state->src, true);
		drm_rect_debug_print("dst: ", &plane_state->dst, false);
		return -ERANGE;
	}

	plane_state->visible = drm_rect_clip_scaled(src, dst, clip, hscale, vscale);

	drm_rect_rotate_inv(src, fb->width << 16, fb->height << 16, rotation);

	if (!plane_state->visible)
		/*
		 * Plane isn't visible; some drivers can handle this
		 * so we just return success here.  Drivers that can't
		 * (including those that use the primary plane helper's
		 * update function) will return an error from their
		 * update_plane handler.
		 */
		return 0;

	if (!can_position && !drm_rect_equals(dst, clip)) {
		DRM_DEBUG_KMS("Plane must cover entire CRTC\n");
		drm_rect_debug_print("dst: ", dst, false);
		drm_rect_debug_print("clip: ", clip, false);
		return -EINVAL;
	}

	return 0;
}
EXPORT_SYMBOL(drm_atomic_helper_check_plane_state);

/**
 * drm_atomic_helper_check_planes - validate state object for planes changes
 * @dev: DRM device
 * @state: the driver state object
 *
 * Check the state object to see if the requested state is physically possible.
 * This does all the plane update related checks using by calling into the
 * &drm_crtc_helper_funcs.atomic_check and &drm_plane_helper_funcs.atomic_check
 * hooks provided by the driver.
 *
 * It also sets &drm_crtc_state.planes_changed to indicate that a crtc has
 * updated planes.
 *
 * RETURNS:
 * Zero for success or -errno
 */
int
drm_atomic_helper_check_planes(struct drm_device *dev,
			       struct drm_atomic_state *state)
{
	struct drm_crtc *crtc;
	struct drm_crtc_state *new_crtc_state;
	struct drm_plane *plane;
	struct drm_plane_state *new_plane_state, *old_plane_state;
	int i, ret = 0;

	for_each_oldnew_plane_in_state(state, plane, old_plane_state, new_plane_state, i) {
		const struct drm_plane_helper_funcs *funcs;

		WARN_ON(!drm_modeset_is_locked(&plane->mutex));

		funcs = plane->helper_private;

		drm_atomic_helper_plane_changed(state, old_plane_state, new_plane_state, plane);

		if (!funcs || !funcs->atomic_check)
			continue;

		ret = funcs->atomic_check(plane, new_plane_state);
		if (ret) {
			DRM_DEBUG_ATOMIC("[PLANE:%d:%s] atomic driver check failed\n",
					 plane->base.id, plane->name);
			return ret;
		}
	}

	for_each_new_crtc_in_state(state, crtc, new_crtc_state, i) {
		const struct drm_crtc_helper_funcs *funcs;

		funcs = crtc->helper_private;

		if (!funcs || !funcs->atomic_check)
			continue;

		ret = funcs->atomic_check(crtc, new_crtc_state);
		if (ret) {
			DRM_DEBUG_ATOMIC("[CRTC:%d:%s] atomic driver check failed\n",
					 crtc->base.id, crtc->name);
			return ret;
		}
	}

	return ret;
}
EXPORT_SYMBOL(drm_atomic_helper_check_planes);

/**
 * drm_atomic_helper_check - validate state object
 * @dev: DRM device
 * @state: the driver state object
 *
 * Check the state object to see if the requested state is physically possible.
 * Only crtcs and planes have check callbacks, so for any additional (global)
 * checking that a driver needs it can simply wrap that around this function.
 * Drivers without such needs can directly use this as their
 * &drm_mode_config_funcs.atomic_check callback.
 *
 * This just wraps the two parts of the state checking for planes and modeset
 * state in the default order: First it calls drm_atomic_helper_check_modeset()
 * and then drm_atomic_helper_check_planes(). The assumption is that the
 * @drm_plane_helper_funcs.atomic_check and @drm_crtc_helper_funcs.atomic_check
 * functions depend upon an updated adjusted_mode.clock to e.g. properly compute
 * watermarks.
 *
 * RETURNS:
 * Zero for success or -errno
 */
int drm_atomic_helper_check(struct drm_device *dev,
			    struct drm_atomic_state *state)
{
	int ret;

	ret = drm_atomic_helper_check_modeset(dev, state);
	if (ret)
		return ret;

	ret = drm_atomic_helper_check_planes(dev, state);
	if (ret)
		return ret;

	if (state->legacy_cursor_update)
		state->async_update = !drm_atomic_helper_async_check(dev, state);

	return ret;
}
EXPORT_SYMBOL(drm_atomic_helper_check);

static void
disable_outputs(struct drm_device *dev, struct drm_atomic_state *old_state)
{
	struct drm_connector *connector;
	struct drm_connector_state *old_conn_state, *new_conn_state;
	struct drm_crtc *crtc;
	struct drm_crtc_state *old_crtc_state, *new_crtc_state;
	int i;

	for_each_oldnew_connector_in_state(old_state, connector, old_conn_state, new_conn_state, i) {
		const struct drm_encoder_helper_funcs *funcs;
		struct drm_encoder *encoder;

		/* Shut down everything that's in the changeset and currently
		 * still on. So need to check the old, saved state. */
		if (!old_conn_state->crtc)
			continue;

		old_crtc_state = drm_atomic_get_old_crtc_state(old_state, old_conn_state->crtc);

		if (!old_crtc_state->active ||
		    !drm_atomic_crtc_needs_modeset(old_conn_state->crtc->state))
			continue;

		encoder = old_conn_state->best_encoder;

		/* We shouldn't get this far if we didn't previously have
		 * an encoder.. but WARN_ON() rather than explode.
		 */
		if (WARN_ON(!encoder))
			continue;

		funcs = encoder->helper_private;

		DRM_DEBUG_ATOMIC("disabling [ENCODER:%d:%s]\n",
				 encoder->base.id, encoder->name);

		/*
		 * Each encoder has at most one connector (since we always steal
		 * it away), so we won't call disable hooks twice.
		 */
		drm_bridge_disable(encoder->bridge);

		/* Right function depends upon target state. */
		if (funcs) {
			if (new_conn_state->crtc && funcs->prepare)
				funcs->prepare(encoder);
			else if (funcs->disable)
				funcs->disable(encoder);
			else if (funcs->dpms)
				funcs->dpms(encoder, DRM_MODE_DPMS_OFF);
		}

		drm_bridge_post_disable(encoder->bridge);
	}

	for_each_oldnew_crtc_in_state(old_state, crtc, old_crtc_state, new_crtc_state, i) {
		const struct drm_crtc_helper_funcs *funcs;
		int ret;

		/* Shut down everything that needs a full modeset. */
		if (!drm_atomic_crtc_needs_modeset(new_crtc_state))
			continue;

		if (!old_crtc_state->active)
			continue;

		funcs = crtc->helper_private;

		DRM_DEBUG_ATOMIC("disabling [CRTC:%d:%s]\n",
				 crtc->base.id, crtc->name);


		/* Right function depends upon target state. */
		if (new_crtc_state->enable && funcs->prepare)
			funcs->prepare(crtc);
		else if (funcs->atomic_disable)
			funcs->atomic_disable(crtc, old_crtc_state);
		else if (funcs->disable)
			funcs->disable(crtc);
		else
			funcs->dpms(crtc, DRM_MODE_DPMS_OFF);

		if (!(dev->irq_enabled && dev->num_crtcs))
			continue;

		ret = drm_crtc_vblank_get(crtc);
		WARN_ONCE(ret != -EINVAL, "driver forgot to call drm_crtc_vblank_off()\n");
		if (ret == 0)
			drm_crtc_vblank_put(crtc);
	}
}

/**
 * drm_atomic_helper_update_legacy_modeset_state - update legacy modeset state
 * @dev: DRM device
 * @old_state: atomic state object with old state structures
 *
 * This function updates all the various legacy modeset state pointers in
 * connectors, encoders and crtcs. It also updates the timestamping constants
 * used for precise vblank timestamps by calling
 * drm_calc_timestamping_constants().
 *
 * Drivers can use this for building their own atomic commit if they don't have
 * a pure helper-based modeset implementation.
 *
 * Since these updates are not synchronized with lockings, only code paths
 * called from &drm_mode_config_helper_funcs.atomic_commit_tail can look at the
 * legacy state filled out by this helper. Defacto this means this helper and
 * the legacy state pointers are only really useful for transitioning an
 * existing driver to the atomic world.
 */
void
drm_atomic_helper_update_legacy_modeset_state(struct drm_device *dev,
					      struct drm_atomic_state *old_state)
{
	struct drm_connector *connector;
	struct drm_connector_state *old_conn_state, *new_conn_state;
	struct drm_crtc *crtc;
	struct drm_crtc_state *new_crtc_state;
	int i;

	/* clear out existing links and update dpms */
	for_each_oldnew_connector_in_state(old_state, connector, old_conn_state, new_conn_state, i) {
		if (connector->encoder) {
			WARN_ON(!connector->encoder->crtc);

			connector->encoder->crtc = NULL;
			connector->encoder = NULL;
		}

		crtc = new_conn_state->crtc;
		if ((!crtc && old_conn_state->crtc) ||
		    (crtc && drm_atomic_crtc_needs_modeset(crtc->state))) {
			int mode = DRM_MODE_DPMS_OFF;

			if (crtc && crtc->state->active)
				mode = DRM_MODE_DPMS_ON;

			connector->dpms = mode;
		}
	}

	/* set new links */
	for_each_new_connector_in_state(old_state, connector, new_conn_state, i) {
		if (!new_conn_state->crtc)
			continue;

		if (WARN_ON(!new_conn_state->best_encoder))
			continue;

		connector->encoder = new_conn_state->best_encoder;
		connector->encoder->crtc = new_conn_state->crtc;
	}

	/* set legacy state in the crtc structure */
	for_each_new_crtc_in_state(old_state, crtc, new_crtc_state, i) {
		struct drm_plane *primary = crtc->primary;
		struct drm_plane_state *new_plane_state;

		crtc->mode = new_crtc_state->mode;
		crtc->enabled = new_crtc_state->enable;

		new_plane_state =
			drm_atomic_get_new_plane_state(old_state, primary);

		if (new_plane_state && new_plane_state->crtc == crtc) {
			crtc->x = new_plane_state->src_x >> 16;
			crtc->y = new_plane_state->src_y >> 16;
		}

		if (new_crtc_state->enable)
			drm_calc_timestamping_constants(crtc,
							&new_crtc_state->adjusted_mode);
	}
}
EXPORT_SYMBOL(drm_atomic_helper_update_legacy_modeset_state);

static void
crtc_set_mode(struct drm_device *dev, struct drm_atomic_state *old_state)
{
	struct drm_crtc *crtc;
	struct drm_crtc_state *new_crtc_state;
	struct drm_connector *connector;
	struct drm_connector_state *new_conn_state;
	int i;

	for_each_new_crtc_in_state(old_state, crtc, new_crtc_state, i) {
		const struct drm_crtc_helper_funcs *funcs;

		if (!new_crtc_state->mode_changed)
			continue;

		funcs = crtc->helper_private;

		if (new_crtc_state->enable && funcs->mode_set_nofb) {
			DRM_DEBUG_ATOMIC("modeset on [CRTC:%d:%s]\n",
					 crtc->base.id, crtc->name);

			funcs->mode_set_nofb(crtc);
		}
	}

	for_each_new_connector_in_state(old_state, connector, new_conn_state, i) {
		const struct drm_encoder_helper_funcs *funcs;
		struct drm_encoder *encoder;
		struct drm_display_mode *mode, *adjusted_mode;

		if (!new_conn_state->best_encoder)
			continue;

		encoder = new_conn_state->best_encoder;
		funcs = encoder->helper_private;
		new_crtc_state = new_conn_state->crtc->state;
		mode = &new_crtc_state->mode;
		adjusted_mode = &new_crtc_state->adjusted_mode;

		if (!new_crtc_state->mode_changed)
			continue;

		DRM_DEBUG_ATOMIC("modeset on [ENCODER:%d:%s]\n",
				 encoder->base.id, encoder->name);

		/*
		 * Each encoder has at most one connector (since we always steal
		 * it away), so we won't call mode_set hooks twice.
		 */
		if (funcs && funcs->atomic_mode_set) {
			funcs->atomic_mode_set(encoder, new_crtc_state,
					       new_conn_state);
		} else if (funcs && funcs->mode_set) {
			funcs->mode_set(encoder, mode, adjusted_mode);
		}

		drm_bridge_mode_set(encoder->bridge, mode, adjusted_mode);
	}
}

/**
 * drm_atomic_helper_commit_modeset_disables - modeset commit to disable outputs
 * @dev: DRM device
 * @old_state: atomic state object with old state structures
 *
 * This function shuts down all the outputs that need to be shut down and
 * prepares them (if required) with the new mode.
 *
 * For compatibility with legacy crtc helpers this should be called before
 * drm_atomic_helper_commit_planes(), which is what the default commit function
 * does. But drivers with different needs can group the modeset commits together
 * and do the plane commits at the end. This is useful for drivers doing runtime
 * PM since planes updates then only happen when the CRTC is actually enabled.
 */
void drm_atomic_helper_commit_modeset_disables(struct drm_device *dev,
					       struct drm_atomic_state *old_state)
{
	disable_outputs(dev, old_state);

	drm_atomic_helper_update_legacy_modeset_state(dev, old_state);

	crtc_set_mode(dev, old_state);
}
EXPORT_SYMBOL(drm_atomic_helper_commit_modeset_disables);

/**
 * drm_atomic_helper_commit_modeset_enables - modeset commit to enable outputs
 * @dev: DRM device
 * @old_state: atomic state object with old state structures
 *
 * This function enables all the outputs with the new configuration which had to
 * be turned off for the update.
 *
 * For compatibility with legacy crtc helpers this should be called after
 * drm_atomic_helper_commit_planes(), which is what the default commit function
 * does. But drivers with different needs can group the modeset commits together
 * and do the plane commits at the end. This is useful for drivers doing runtime
 * PM since planes updates then only happen when the CRTC is actually enabled.
 */
void drm_atomic_helper_commit_modeset_enables(struct drm_device *dev,
					      struct drm_atomic_state *old_state)
{
	struct drm_crtc *crtc;
	struct drm_crtc_state *old_crtc_state;
	struct drm_crtc_state *new_crtc_state;
	struct drm_connector *connector;
	struct drm_connector_state *new_conn_state;
	int i;

	for_each_oldnew_crtc_in_state(old_state, crtc, old_crtc_state, new_crtc_state, i) {
		const struct drm_crtc_helper_funcs *funcs;

		/* Need to filter out CRTCs where only planes change. */
		if (!drm_atomic_crtc_needs_modeset(new_crtc_state))
			continue;

		if (!new_crtc_state->active)
			continue;

		funcs = crtc->helper_private;

		if (new_crtc_state->enable) {
			DRM_DEBUG_ATOMIC("enabling [CRTC:%d:%s]\n",
					 crtc->base.id, crtc->name);

			if (funcs->atomic_enable)
				funcs->atomic_enable(crtc, old_crtc_state);
			else
				funcs->commit(crtc);
		}
	}

	for_each_new_connector_in_state(old_state, connector, new_conn_state, i) {
		const struct drm_encoder_helper_funcs *funcs;
		struct drm_encoder *encoder;

		if (!new_conn_state->best_encoder)
			continue;

		if (!new_conn_state->crtc->state->active ||
		    !drm_atomic_crtc_needs_modeset(new_conn_state->crtc->state))
			continue;

		encoder = new_conn_state->best_encoder;
		funcs = encoder->helper_private;

		DRM_DEBUG_ATOMIC("enabling [ENCODER:%d:%s]\n",
				 encoder->base.id, encoder->name);

		/*
		 * Each encoder has at most one connector (since we always steal
		 * it away), so we won't call enable hooks twice.
		 */
		drm_bridge_pre_enable(encoder->bridge);

		if (funcs) {
			if (funcs->enable)
				funcs->enable(encoder);
			else if (funcs->commit)
				funcs->commit(encoder);
		}

		drm_bridge_enable(encoder->bridge);
	}
}
EXPORT_SYMBOL(drm_atomic_helper_commit_modeset_enables);

/**
 * drm_atomic_helper_wait_for_fences - wait for fences stashed in plane state
 * @dev: DRM device
 * @state: atomic state object with old state structures
 * @pre_swap: If true, do an interruptible wait, and @state is the new state.
 * 	Otherwise @state is the old state.
 *
 * For implicit sync, driver should fish the exclusive fence out from the
 * incoming fb's and stash it in the drm_plane_state.  This is called after
 * drm_atomic_helper_swap_state() so it uses the current plane state (and
 * just uses the atomic state to find the changed planes)
 *
 * Note that @pre_swap is needed since the point where we block for fences moves
 * around depending upon whether an atomic commit is blocking or
 * non-blocking. For non-blocking commit all waiting needs to happen after
 * drm_atomic_helper_swap_state() is called, but for blocking commits we want
 * to wait **before** we do anything that can't be easily rolled back. That is
 * before we call drm_atomic_helper_swap_state().
 *
 * Returns zero if success or < 0 if dma_fence_wait() fails.
 */
int drm_atomic_helper_wait_for_fences(struct drm_device *dev,
				      struct drm_atomic_state *state,
				      bool pre_swap)
{
	struct drm_plane *plane;
	struct drm_plane_state *new_plane_state;
	int i, ret;

	for_each_new_plane_in_state(state, plane, new_plane_state, i) {
		if (!new_plane_state->fence)
			continue;

		WARN_ON(!new_plane_state->fb);

		/*
		 * If waiting for fences pre-swap (ie: nonblock), userspace can
		 * still interrupt the operation. Instead of blocking until the
		 * timer expires, make the wait interruptible.
		 */
		ret = dma_fence_wait(new_plane_state->fence, pre_swap);
		if (ret)
			return ret;

		dma_fence_put(new_plane_state->fence);
		new_plane_state->fence = NULL;
	}

	return 0;
}
EXPORT_SYMBOL(drm_atomic_helper_wait_for_fences);

/**
 * drm_atomic_helper_wait_for_vblanks - wait for vblank on crtcs
 * @dev: DRM device
 * @old_state: atomic state object with old state structures
 *
 * Helper to, after atomic commit, wait for vblanks on all effected
 * crtcs (ie. before cleaning up old framebuffers using
 * drm_atomic_helper_cleanup_planes()). It will only wait on CRTCs where the
 * framebuffers have actually changed to optimize for the legacy cursor and
 * plane update use-case.
 *
 * Drivers using the nonblocking commit tracking support initialized by calling
 * drm_atomic_helper_setup_commit() should look at
 * drm_atomic_helper_wait_for_flip_done() as an alternative.
 */
void
drm_atomic_helper_wait_for_vblanks(struct drm_device *dev,
		struct drm_atomic_state *old_state)
{
	struct drm_crtc *crtc;
	struct drm_crtc_state *old_crtc_state, *new_crtc_state;
	int i, ret;
	unsigned crtc_mask = 0;

	 /*
	  * Legacy cursor ioctls are completely unsynced, and userspace
	  * relies on that (by doing tons of cursor updates).
	  */
	if (old_state->legacy_cursor_update)
		return;

	for_each_oldnew_crtc_in_state(old_state, crtc, old_crtc_state, new_crtc_state, i) {
		if (!new_crtc_state->active)
			continue;

		ret = drm_crtc_vblank_get(crtc);
		if (ret != 0)
			continue;

		crtc_mask |= drm_crtc_mask(crtc);
		old_state->crtcs[i].last_vblank_count = drm_crtc_vblank_count(crtc);
	}

	for_each_old_crtc_in_state(old_state, crtc, old_crtc_state, i) {
		if (!(crtc_mask & drm_crtc_mask(crtc)))
			continue;

		ret = wait_event_timeout(dev->vblank[i].queue,
				old_state->crtcs[i].last_vblank_count !=
					drm_crtc_vblank_count(crtc),
				msecs_to_jiffies(50));

		WARN(!ret, "[CRTC:%d:%s] vblank wait timed out\n",
		     crtc->base.id, crtc->name);

		drm_crtc_vblank_put(crtc);
	}
}
EXPORT_SYMBOL(drm_atomic_helper_wait_for_vblanks);

/**
 * drm_atomic_helper_wait_for_flip_done - wait for all page flips to be done
 * @dev: DRM device
 * @old_state: atomic state object with old state structures
 *
 * Helper to, after atomic commit, wait for page flips on all effected
 * crtcs (ie. before cleaning up old framebuffers using
 * drm_atomic_helper_cleanup_planes()). Compared to
 * drm_atomic_helper_wait_for_vblanks() this waits for the completion of on all
 * CRTCs, assuming that cursors-only updates are signalling their completion
 * immediately (or using a different path).
 *
 * This requires that drivers use the nonblocking commit tracking support
 * initialized using drm_atomic_helper_setup_commit().
 */
void drm_atomic_helper_wait_for_flip_done(struct drm_device *dev,
					  struct drm_atomic_state *old_state)
{
	struct drm_crtc_state *new_crtc_state;
	struct drm_crtc *crtc;
	int i;

	for_each_new_crtc_in_state(old_state, crtc, new_crtc_state, i) {
		struct drm_crtc_commit *commit = new_crtc_state->commit;
		int ret;

		if (!commit)
			continue;

		ret = wait_for_completion_timeout(&commit->flip_done, 10 * HZ);
		if (ret == 0)
			DRM_ERROR("[CRTC:%d:%s] flip_done timed out\n",
				  crtc->base.id, crtc->name);
	}
}
EXPORT_SYMBOL(drm_atomic_helper_wait_for_flip_done);

/**
 * drm_atomic_helper_commit_tail - commit atomic update to hardware
 * @old_state: atomic state object with old state structures
 *
 * This is the default implementation for the
 * &drm_mode_config_helper_funcs.atomic_commit_tail hook, for drivers
 * that do not support runtime_pm or do not need the CRTC to be
 * enabled to perform a commit. Otherwise, see
 * drm_atomic_helper_commit_tail_rpm().
 *
 * Note that the default ordering of how the various stages are called is to
 * match the legacy modeset helper library closest.
 */
void drm_atomic_helper_commit_tail(struct drm_atomic_state *old_state)
{
	struct drm_device *dev = old_state->dev;

	drm_atomic_helper_commit_modeset_disables(dev, old_state);

	drm_atomic_helper_commit_planes(dev, old_state, 0);

	drm_atomic_helper_commit_modeset_enables(dev, old_state);

	drm_atomic_helper_commit_hw_done(old_state);

	drm_atomic_helper_wait_for_vblanks(dev, old_state);

	drm_atomic_helper_cleanup_planes(dev, old_state);
}
EXPORT_SYMBOL(drm_atomic_helper_commit_tail);

/**
 * drm_atomic_helper_commit_tail_rpm - commit atomic update to hardware
 * @old_state: new modeset state to be committed
 *
 * This is an alternative implementation for the
 * &drm_mode_config_helper_funcs.atomic_commit_tail hook, for drivers
 * that support runtime_pm or need the CRTC to be enabled to perform a
 * commit. Otherwise, one should use the default implementation
 * drm_atomic_helper_commit_tail().
 */
void drm_atomic_helper_commit_tail_rpm(struct drm_atomic_state *old_state)
{
	struct drm_device *dev = old_state->dev;

	drm_atomic_helper_commit_modeset_disables(dev, old_state);

	drm_atomic_helper_commit_modeset_enables(dev, old_state);

	drm_atomic_helper_commit_planes(dev, old_state,
					DRM_PLANE_COMMIT_ACTIVE_ONLY);

	drm_atomic_helper_commit_hw_done(old_state);

	drm_atomic_helper_wait_for_vblanks(dev, old_state);

	drm_atomic_helper_cleanup_planes(dev, old_state);
}
EXPORT_SYMBOL(drm_atomic_helper_commit_tail_rpm);

static void commit_tail(struct drm_atomic_state *old_state)
{
	struct drm_device *dev = old_state->dev;
	const struct drm_mode_config_helper_funcs *funcs;

	funcs = dev->mode_config.helper_private;

	drm_atomic_helper_wait_for_fences(dev, old_state, false);

	drm_atomic_helper_wait_for_dependencies(old_state);

	if (funcs && funcs->atomic_commit_tail)
		funcs->atomic_commit_tail(old_state);
	else
		drm_atomic_helper_commit_tail(old_state);

	drm_atomic_helper_commit_cleanup_done(old_state);

	drm_atomic_state_put(old_state);
}

static void commit_work(struct work_struct *work)
{
	struct drm_atomic_state *state = container_of(work,
						      struct drm_atomic_state,
						      commit_work);
	commit_tail(state);
}

/**
 * drm_atomic_helper_async_check - check if state can be commited asynchronously
 * @dev: DRM device
 * @state: the driver state object
 *
 * This helper will check if it is possible to commit the state asynchronously.
 * Async commits are not supposed to swap the states like normal sync commits
 * but just do in-place changes on the current state.
 *
 * It will return 0 if the commit can happen in an asynchronous fashion or error
 * if not. Note that error just mean it can't be commited asynchronously, if it
 * fails the commit should be treated like a normal synchronous commit.
 */
int drm_atomic_helper_async_check(struct drm_device *dev,
				   struct drm_atomic_state *state)
{
	struct drm_crtc *crtc;
	struct drm_crtc_state *crtc_state;
	struct drm_plane *plane;
	struct drm_plane_state *old_plane_state, *new_plane_state;
	const struct drm_plane_helper_funcs *funcs;
	int i, n_planes = 0;

	for_each_new_crtc_in_state(state, crtc, crtc_state, i) {
		if (drm_atomic_crtc_needs_modeset(crtc_state))
			return -EINVAL;
	}

	for_each_oldnew_plane_in_state(state, plane, old_plane_state, new_plane_state, i)
		n_planes++;

	/* FIXME: we support only single plane updates for now */
	if (n_planes != 1)
		return -EINVAL;

	if (!new_plane_state->crtc)
		return -EINVAL;

	funcs = plane->helper_private;
	if (!funcs->atomic_async_update)
		return -EINVAL;

	if (new_plane_state->fence)
		return -EINVAL;

	/*
	 * Don't do an async update if there is an outstanding commit modifying
	 * the plane.  This prevents our async update's changes from getting
	 * overridden by a previous synchronous update's state.
	 */
	if (old_plane_state->commit &&
	    !try_wait_for_completion(&old_plane_state->commit->hw_done))
		return -EBUSY;

	return funcs->atomic_async_check(plane, new_plane_state);
}
EXPORT_SYMBOL(drm_atomic_helper_async_check);

/**
 * drm_atomic_helper_async_commit - commit state asynchronously
 * @dev: DRM device
 * @state: the driver state object
 *
 * This function commits a state asynchronously, i.e., not vblank
 * synchronized. It should be used on a state only when
 * drm_atomic_async_check() succeeds. Async commits are not supposed to swap
 * the states like normal sync commits, but just do in-place changes on the
 * current state.
 */
void drm_atomic_helper_async_commit(struct drm_device *dev,
				    struct drm_atomic_state *state)
{
	struct drm_plane *plane;
	struct drm_plane_state *plane_state;
	const struct drm_plane_helper_funcs *funcs;
	int i;

	for_each_new_plane_in_state(state, plane, plane_state, i) {
		funcs = plane->helper_private;
		funcs->atomic_async_update(plane, plane_state);
	}
}
EXPORT_SYMBOL(drm_atomic_helper_async_commit);

/**
 * drm_atomic_helper_commit - commit validated state object
 * @dev: DRM device
 * @state: the driver state object
 * @nonblock: whether nonblocking behavior is requested.
 *
 * This function commits a with drm_atomic_helper_check() pre-validated state
 * object. This can still fail when e.g. the framebuffer reservation fails. This
 * function implements nonblocking commits, using
 * drm_atomic_helper_setup_commit() and related functions.
 *
 * Committing the actual hardware state is done through the
 * &drm_mode_config_helper_funcs.atomic_commit_tail callback, or it's default
 * implementation drm_atomic_helper_commit_tail().
 *
 * RETURNS:
 * Zero for success or -errno.
 */
int drm_atomic_helper_commit(struct drm_device *dev,
			     struct drm_atomic_state *state,
			     bool nonblock)
{
	int ret;

	if (state->async_update) {
		ret = drm_atomic_helper_prepare_planes(dev, state);
		if (ret)
			return ret;

		drm_atomic_helper_async_commit(dev, state);
		drm_atomic_helper_cleanup_planes(dev, state);

		return 0;
	}

	ret = drm_atomic_helper_setup_commit(state, nonblock);
	if (ret)
		return ret;

	INIT_WORK(&state->commit_work, commit_work);

	ret = drm_atomic_helper_prepare_planes(dev, state);
	if (ret)
		return ret;

	if (!nonblock) {
		ret = drm_atomic_helper_wait_for_fences(dev, state, true);
		if (ret)
			goto err;
	}

	/*
	 * This is the point of no return - everything below never fails except
	 * when the hw goes bonghits. Which means we can commit the new state on
	 * the software side now.
	 */

	ret = drm_atomic_helper_swap_state(state, true);
	if (ret)
		goto err;

	/*
	 * Everything below can be run asynchronously without the need to grab
	 * any modeset locks at all under one condition: It must be guaranteed
	 * that the asynchronous work has either been cancelled (if the driver
	 * supports it, which at least requires that the framebuffers get
	 * cleaned up with drm_atomic_helper_cleanup_planes()) or completed
	 * before the new state gets committed on the software side with
	 * drm_atomic_helper_swap_state().
	 *
	 * This scheme allows new atomic state updates to be prepared and
	 * checked in parallel to the asynchronous completion of the previous
	 * update. Which is important since compositors need to figure out the
	 * composition of the next frame right after having submitted the
	 * current layout.
	 *
	 * NOTE: Commit work has multiple phases, first hardware commit, then
	 * cleanup. We want them to overlap, hence need system_unbound_wq to
	 * make sure work items don't artifically stall on each another.
	 */

	drm_atomic_state_get(state);
	if (nonblock)
		queue_work(system_unbound_wq, &state->commit_work);
	else
		commit_tail(state);

	return 0;

err:
	drm_atomic_helper_cleanup_planes(dev, state);
	return ret;
}
EXPORT_SYMBOL(drm_atomic_helper_commit);

/**
 * DOC: implementing nonblocking commit
 *
 * Nonblocking atomic commits have to be implemented in the following sequence:
 *
 * 1. Run drm_atomic_helper_prepare_planes() first. This is the only function
 * which commit needs to call which can fail, so we want to run it first and
 * synchronously.
 *
 * 2. Synchronize with any outstanding nonblocking commit worker threads which
 * might be affected the new state update. This can be done by either cancelling
 * or flushing the work items, depending upon whether the driver can deal with
 * cancelled updates. Note that it is important to ensure that the framebuffer
 * cleanup is still done when cancelling.
 *
 * Asynchronous workers need to have sufficient parallelism to be able to run
 * different atomic commits on different CRTCs in parallel. The simplest way to
 * achive this is by running them on the &system_unbound_wq work queue. Note
 * that drivers are not required to split up atomic commits and run an
 * individual commit in parallel - userspace is supposed to do that if it cares.
 * But it might be beneficial to do that for modesets, since those necessarily
 * must be done as one global operation, and enabling or disabling a CRTC can
 * take a long time. But even that is not required.
 *
 * 3. The software state is updated synchronously with
 * drm_atomic_helper_swap_state(). Doing this under the protection of all modeset
 * locks means concurrent callers never see inconsistent state. And doing this
 * while it's guaranteed that no relevant nonblocking worker runs means that
 * nonblocking workers do not need grab any locks. Actually they must not grab
 * locks, for otherwise the work flushing will deadlock.
 *
 * 4. Schedule a work item to do all subsequent steps, using the split-out
 * commit helpers: a) pre-plane commit b) plane commit c) post-plane commit and
 * then cleaning up the framebuffers after the old framebuffer is no longer
 * being displayed.
 *
 * The above scheme is implemented in the atomic helper libraries in
 * drm_atomic_helper_commit() using a bunch of helper functions. See
 * drm_atomic_helper_setup_commit() for a starting point.
 */

static int stall_checks(struct drm_crtc *crtc, bool nonblock)
{
	struct drm_crtc_commit *commit, *stall_commit = NULL;
	bool completed = true;
	int i;
	long ret = 0;

	spin_lock(&crtc->commit_lock);
	i = 0;
	list_for_each_entry(commit, &crtc->commit_list, commit_entry) {
		if (i == 0) {
			completed = try_wait_for_completion(&commit->flip_done);
			/* Userspace is not allowed to get ahead of the previous
			 * commit with nonblocking ones. */
			if (!completed && nonblock) {
				spin_unlock(&crtc->commit_lock);
				return -EBUSY;
			}
		} else if (i == 1) {
			stall_commit = drm_crtc_commit_get(commit);
			break;
		}

		i++;
	}
	spin_unlock(&crtc->commit_lock);

	if (!stall_commit)
		return 0;

	/* We don't want to let commits get ahead of cleanup work too much,
	 * stalling on 2nd previous commit means triple-buffer won't ever stall.
	 */
	ret = wait_for_completion_interruptible_timeout(&stall_commit->cleanup_done,
							10*HZ);
	if (ret == 0)
		DRM_ERROR("[CRTC:%d:%s] cleanup_done timed out\n",
			  crtc->base.id, crtc->name);

	drm_crtc_commit_put(stall_commit);

	return ret < 0 ? ret : 0;
}

static void release_crtc_commit(struct completion *completion)
{
	struct drm_crtc_commit *commit = container_of(completion,
						      typeof(*commit),
						      flip_done);

	drm_crtc_commit_put(commit);
}

static void init_commit(struct drm_crtc_commit *commit, struct drm_crtc *crtc)
{
	init_completion(&commit->flip_done);
	init_completion(&commit->hw_done);
	init_completion(&commit->cleanup_done);
	INIT_LIST_HEAD(&commit->commit_entry);
	kref_init(&commit->ref);
	commit->crtc = crtc;
}

static struct drm_crtc_commit *
crtc_or_fake_commit(struct drm_atomic_state *state, struct drm_crtc *crtc)
{
	if (crtc) {
		struct drm_crtc_state *new_crtc_state;

		new_crtc_state = drm_atomic_get_new_crtc_state(state, crtc);

		return new_crtc_state->commit;
	}

	if (!state->fake_commit) {
		state->fake_commit = kzalloc(sizeof(*state->fake_commit), GFP_KERNEL);
		if (!state->fake_commit)
			return NULL;

		init_commit(state->fake_commit, NULL);
	}

	return state->fake_commit;
}

/**
 * drm_atomic_helper_setup_commit - setup possibly nonblocking commit
 * @state: new modeset state to be committed
 * @nonblock: whether nonblocking behavior is requested.
 *
 * This function prepares @state to be used by the atomic helper's support for
 * nonblocking commits. Drivers using the nonblocking commit infrastructure
 * should always call this function from their
 * &drm_mode_config_funcs.atomic_commit hook.
 *
 * To be able to use this support drivers need to use a few more helper
 * functions. drm_atomic_helper_wait_for_dependencies() must be called before
 * actually committing the hardware state, and for nonblocking commits this call
 * must be placed in the async worker. See also drm_atomic_helper_swap_state()
 * and it's stall parameter, for when a driver's commit hooks look at the
 * &drm_crtc.state, &drm_plane.state or &drm_connector.state pointer directly.
 *
 * Completion of the hardware commit step must be signalled using
 * drm_atomic_helper_commit_hw_done(). After this step the driver is not allowed
 * to read or change any permanent software or hardware modeset state. The only
 * exception is state protected by other means than &drm_modeset_lock locks.
 * Only the free standing @state with pointers to the old state structures can
 * be inspected, e.g. to clean up old buffers using
 * drm_atomic_helper_cleanup_planes().
 *
 * At the very end, before cleaning up @state drivers must call
 * drm_atomic_helper_commit_cleanup_done().
 *
 * This is all implemented by in drm_atomic_helper_commit(), giving drivers a
 * complete and easy-to-use default implementation of the atomic_commit() hook.
 *
 * The tracking of asynchronously executed and still pending commits is done
 * using the core structure &drm_crtc_commit.
 *
 * By default there's no need to clean up resources allocated by this function
 * explicitly: drm_atomic_state_default_clear() will take care of that
 * automatically.
 *
 * Returns:
 *
 * 0 on success. -EBUSY when userspace schedules nonblocking commits too fast,
 * -ENOMEM on allocation failures and -EINTR when a signal is pending.
 */
int drm_atomic_helper_setup_commit(struct drm_atomic_state *state,
				   bool nonblock)
{
	struct drm_crtc *crtc;
	struct drm_crtc_state *old_crtc_state, *new_crtc_state;
	struct drm_connector *conn;
	struct drm_connector_state *old_conn_state, *new_conn_state;
	struct drm_plane *plane;
	struct drm_plane_state *old_plane_state, *new_plane_state;
	struct drm_crtc_commit *commit;
	int i, ret;

	for_each_oldnew_crtc_in_state(state, crtc, old_crtc_state, new_crtc_state, i) {
		commit = kzalloc(sizeof(*commit), GFP_KERNEL);
		if (!commit)
			return -ENOMEM;

		init_commit(commit, crtc);

		new_crtc_state->commit = commit;

		ret = stall_checks(crtc, nonblock);
		if (ret)
			return ret;

		/* Drivers only send out events when at least either current or
		 * new CRTC state is active. Complete right away if everything
		 * stays off. */
		if (!old_crtc_state->active && !new_crtc_state->active) {
			complete_all(&commit->flip_done);
			continue;
		}

		/* Legacy cursor updates are fully unsynced. */
		if (state->legacy_cursor_update) {
			complete_all(&commit->flip_done);
			continue;
		}

		if (!new_crtc_state->event) {
			commit->event = kzalloc(sizeof(*commit->event),
						GFP_KERNEL);
			if (!commit->event)
				return -ENOMEM;

			new_crtc_state->event = commit->event;
		}

		new_crtc_state->event->base.completion = &commit->flip_done;
		new_crtc_state->event->base.completion_release = release_crtc_commit;
		drm_crtc_commit_get(commit);

		commit->abort_completion = true;
	}

	for_each_oldnew_connector_in_state(state, conn, old_conn_state, new_conn_state, i) {
		/* Userspace is not allowed to get ahead of the previous
		 * commit with nonblocking ones. */
		if (nonblock && old_conn_state->commit &&
		    !try_wait_for_completion(&old_conn_state->commit->flip_done))
			return -EBUSY;
<<<<<<< HEAD

		/* commit tracked through new_crtc_state->commit, no need to do it explicitly */
		if (new_conn_state->crtc)
			continue;

		commit = crtc_or_fake_commit(state, old_conn_state->crtc);
		if (!commit)
			return -ENOMEM;

		new_conn_state->commit = drm_crtc_commit_get(commit);
	}

	for_each_oldnew_plane_in_state(state, plane, old_plane_state, new_plane_state, i) {
		/* Userspace is not allowed to get ahead of the previous
		 * commit with nonblocking ones. */
		if (nonblock && old_plane_state->commit &&
		    !try_wait_for_completion(&old_plane_state->commit->flip_done))
			return -EBUSY;

		/*
		 * Unlike connectors, always track planes explicitly for
		 * async pageflip support.
		 */
		commit = crtc_or_fake_commit(state, new_plane_state->crtc ?: old_plane_state->crtc);
		if (!commit)
			return -ENOMEM;

=======

		/* Always track connectors explicitly for e.g. link retraining. */
		commit = crtc_or_fake_commit(state, new_conn_state->crtc ?: old_conn_state->crtc);
		if (!commit)
			return -ENOMEM;

		new_conn_state->commit = drm_crtc_commit_get(commit);
	}

	for_each_oldnew_plane_in_state(state, plane, old_plane_state, new_plane_state, i) {
		/* Userspace is not allowed to get ahead of the previous
		 * commit with nonblocking ones. */
		if (nonblock && old_plane_state->commit &&
		    !try_wait_for_completion(&old_plane_state->commit->flip_done))
			return -EBUSY;

		/* Always track planes explicitly for async pageflip support. */
		commit = crtc_or_fake_commit(state, new_plane_state->crtc ?: old_plane_state->crtc);
		if (!commit)
			return -ENOMEM;

>>>>>>> 661e50bc
		new_plane_state->commit = drm_crtc_commit_get(commit);
	}

	return 0;
}
EXPORT_SYMBOL(drm_atomic_helper_setup_commit);

/**
 * drm_atomic_helper_wait_for_dependencies - wait for required preceeding commits
 * @old_state: atomic state object with old state structures
 *
 * This function waits for all preceeding commits that touch the same CRTC as
 * @old_state to both be committed to the hardware (as signalled by
 * drm_atomic_helper_commit_hw_done) and executed by the hardware (as signalled
 * by calling drm_crtc_send_vblank_event() on the &drm_crtc_state.event).
 *
 * This is part of the atomic helper support for nonblocking commits, see
 * drm_atomic_helper_setup_commit() for an overview.
 */
void drm_atomic_helper_wait_for_dependencies(struct drm_atomic_state *old_state)
{
	struct drm_crtc *crtc;
	struct drm_crtc_state *old_crtc_state;
	struct drm_plane *plane;
	struct drm_plane_state *old_plane_state;
	struct drm_connector *conn;
	struct drm_connector_state *old_conn_state;
	struct drm_crtc_commit *commit;
	int i;
	long ret;

	for_each_old_crtc_in_state(old_state, crtc, old_crtc_state, i) {
		commit = old_crtc_state->commit;

		if (!commit)
			continue;

		ret = wait_for_completion_timeout(&commit->hw_done,
						  10*HZ);
		if (ret == 0)
			DRM_ERROR("[CRTC:%d:%s] hw_done timed out\n",
				  crtc->base.id, crtc->name);

		/* Currently no support for overwriting flips, hence
		 * stall for previous one to execute completely. */
		ret = wait_for_completion_timeout(&commit->flip_done,
						  10*HZ);
		if (ret == 0)
			DRM_ERROR("[CRTC:%d:%s] flip_done timed out\n",
				  crtc->base.id, crtc->name);
	}

	for_each_old_connector_in_state(old_state, conn, old_conn_state, i) {
		commit = old_conn_state->commit;

		if (!commit)
			continue;

		ret = wait_for_completion_timeout(&commit->hw_done,
						  10*HZ);
		if (ret == 0)
			DRM_ERROR("[CONNECTOR:%d:%s] hw_done timed out\n",
				  conn->base.id, conn->name);

		/* Currently no support for overwriting flips, hence
		 * stall for previous one to execute completely. */
		ret = wait_for_completion_timeout(&commit->flip_done,
						  10*HZ);
		if (ret == 0)
			DRM_ERROR("[CONNECTOR:%d:%s] flip_done timed out\n",
				  conn->base.id, conn->name);
	}

	for_each_old_plane_in_state(old_state, plane, old_plane_state, i) {
		commit = old_plane_state->commit;

		if (!commit)
			continue;

		ret = wait_for_completion_timeout(&commit->hw_done,
						  10*HZ);
		if (ret == 0)
			DRM_ERROR("[PLANE:%d:%s] hw_done timed out\n",
				  plane->base.id, plane->name);

		/* Currently no support for overwriting flips, hence
		 * stall for previous one to execute completely. */
		ret = wait_for_completion_timeout(&commit->flip_done,
						  10*HZ);
		if (ret == 0)
			DRM_ERROR("[PLANE:%d:%s] flip_done timed out\n",
				  plane->base.id, plane->name);
	}
}
EXPORT_SYMBOL(drm_atomic_helper_wait_for_dependencies);

/**
 * drm_atomic_helper_commit_hw_done - setup possible nonblocking commit
 * @old_state: atomic state object with old state structures
 *
 * This function is used to signal completion of the hardware commit step. After
 * this step the driver is not allowed to read or change any permanent software
 * or hardware modeset state. The only exception is state protected by other
 * means than &drm_modeset_lock locks.
 *
 * Drivers should try to postpone any expensive or delayed cleanup work after
 * this function is called.
 *
 * This is part of the atomic helper support for nonblocking commits, see
 * drm_atomic_helper_setup_commit() for an overview.
 */
void drm_atomic_helper_commit_hw_done(struct drm_atomic_state *old_state)
{
	struct drm_crtc *crtc;
	struct drm_crtc_state *old_crtc_state, *new_crtc_state;
	struct drm_crtc_commit *commit;
	int i;

	for_each_oldnew_crtc_in_state(old_state, crtc, old_crtc_state, new_crtc_state, i) {
		commit = new_crtc_state->commit;
		if (!commit)
			continue;

		/*
		 * copy new_crtc_state->commit to old_crtc_state->commit,
		 * it's unsafe to touch new_crtc_state after hw_done,
		 * but we still need to do so in cleanup_done().
		 */
		if (old_crtc_state->commit)
			drm_crtc_commit_put(old_crtc_state->commit);

		old_crtc_state->commit = drm_crtc_commit_get(commit);

		/* backend must have consumed any event by now */
		WARN_ON(new_crtc_state->event);
		complete_all(&commit->hw_done);
	}

	if (old_state->fake_commit) {
		complete_all(&old_state->fake_commit->hw_done);
		complete_all(&old_state->fake_commit->flip_done);
	}
}
EXPORT_SYMBOL(drm_atomic_helper_commit_hw_done);

/**
 * drm_atomic_helper_commit_cleanup_done - signal completion of commit
 * @old_state: atomic state object with old state structures
 *
 * This signals completion of the atomic update @old_state, including any
 * cleanup work. If used, it must be called right before calling
 * drm_atomic_state_put().
 *
 * This is part of the atomic helper support for nonblocking commits, see
 * drm_atomic_helper_setup_commit() for an overview.
 */
void drm_atomic_helper_commit_cleanup_done(struct drm_atomic_state *old_state)
{
	struct drm_crtc *crtc;
	struct drm_crtc_state *old_crtc_state;
	struct drm_crtc_commit *commit;
	int i;

	for_each_old_crtc_in_state(old_state, crtc, old_crtc_state, i) {
		commit = old_crtc_state->commit;
		if (WARN_ON(!commit))
			continue;

		complete_all(&commit->cleanup_done);
		WARN_ON(!try_wait_for_completion(&commit->hw_done));

		spin_lock(&crtc->commit_lock);
		list_del(&commit->commit_entry);
		spin_unlock(&crtc->commit_lock);
	}

	if (old_state->fake_commit)
		complete_all(&old_state->fake_commit->cleanup_done);
}
EXPORT_SYMBOL(drm_atomic_helper_commit_cleanup_done);

/**
 * drm_atomic_helper_prepare_planes - prepare plane resources before commit
 * @dev: DRM device
 * @state: atomic state object with new state structures
 *
 * This function prepares plane state, specifically framebuffers, for the new
 * configuration, by calling &drm_plane_helper_funcs.prepare_fb. If any failure
 * is encountered this function will call &drm_plane_helper_funcs.cleanup_fb on
 * any already successfully prepared framebuffer.
 *
 * Returns:
 * 0 on success, negative error code on failure.
 */
int drm_atomic_helper_prepare_planes(struct drm_device *dev,
				     struct drm_atomic_state *state)
{
	struct drm_plane *plane;
	struct drm_plane_state *new_plane_state;
	int ret, i, j;

	for_each_new_plane_in_state(state, plane, new_plane_state, i) {
		const struct drm_plane_helper_funcs *funcs;

		funcs = plane->helper_private;

		if (funcs->prepare_fb) {
			ret = funcs->prepare_fb(plane, new_plane_state);
			if (ret)
				goto fail;
		}
	}

	return 0;

fail:
	for_each_new_plane_in_state(state, plane, new_plane_state, j) {
		const struct drm_plane_helper_funcs *funcs;

		if (j >= i)
			continue;

		funcs = plane->helper_private;

		if (funcs->cleanup_fb)
			funcs->cleanup_fb(plane, new_plane_state);
	}

	return ret;
}
EXPORT_SYMBOL(drm_atomic_helper_prepare_planes);

static bool plane_crtc_active(const struct drm_plane_state *state)
{
	return state->crtc && state->crtc->state->active;
}

/**
 * drm_atomic_helper_commit_planes - commit plane state
 * @dev: DRM device
 * @old_state: atomic state object with old state structures
 * @flags: flags for committing plane state
 *
 * This function commits the new plane state using the plane and atomic helper
 * functions for planes and crtcs. It assumes that the atomic state has already
 * been pushed into the relevant object state pointers, since this step can no
 * longer fail.
 *
 * It still requires the global state object @old_state to know which planes and
 * crtcs need to be updated though.
 *
 * Note that this function does all plane updates across all CRTCs in one step.
 * If the hardware can't support this approach look at
 * drm_atomic_helper_commit_planes_on_crtc() instead.
 *
 * Plane parameters can be updated by applications while the associated CRTC is
 * disabled. The DRM/KMS core will store the parameters in the plane state,
 * which will be available to the driver when the CRTC is turned on. As a result
 * most drivers don't need to be immediately notified of plane updates for a
 * disabled CRTC.
 *
 * Unless otherwise needed, drivers are advised to set the ACTIVE_ONLY flag in
 * @flags in order not to receive plane update notifications related to a
 * disabled CRTC. This avoids the need to manually ignore plane updates in
 * driver code when the driver and/or hardware can't or just don't need to deal
 * with updates on disabled CRTCs, for example when supporting runtime PM.
 *
 * Drivers may set the NO_DISABLE_AFTER_MODESET flag in @flags if the relevant
 * display controllers require to disable a CRTC's planes when the CRTC is
 * disabled. This function would skip the &drm_plane_helper_funcs.atomic_disable
 * call for a plane if the CRTC of the old plane state needs a modesetting
 * operation. Of course, the drivers need to disable the planes in their CRTC
 * disable callbacks since no one else would do that.
 *
 * The drm_atomic_helper_commit() default implementation doesn't set the
 * ACTIVE_ONLY flag to most closely match the behaviour of the legacy helpers.
 * This should not be copied blindly by drivers.
 */
void drm_atomic_helper_commit_planes(struct drm_device *dev,
				     struct drm_atomic_state *old_state,
				     uint32_t flags)
{
	struct drm_crtc *crtc;
	struct drm_crtc_state *old_crtc_state, *new_crtc_state;
	struct drm_plane *plane;
	struct drm_plane_state *old_plane_state, *new_plane_state;
	int i;
	bool active_only = flags & DRM_PLANE_COMMIT_ACTIVE_ONLY;
	bool no_disable = flags & DRM_PLANE_COMMIT_NO_DISABLE_AFTER_MODESET;

	for_each_oldnew_crtc_in_state(old_state, crtc, old_crtc_state, new_crtc_state, i) {
		const struct drm_crtc_helper_funcs *funcs;

		funcs = crtc->helper_private;

		if (!funcs || !funcs->atomic_begin)
			continue;

		if (active_only && !new_crtc_state->active)
			continue;

		funcs->atomic_begin(crtc, old_crtc_state);
	}

	for_each_oldnew_plane_in_state(old_state, plane, old_plane_state, new_plane_state, i) {
		const struct drm_plane_helper_funcs *funcs;
		bool disabling;

		funcs = plane->helper_private;

		if (!funcs)
			continue;

		disabling = drm_atomic_plane_disabling(old_plane_state,
						       new_plane_state);

		if (active_only) {
			/*
			 * Skip planes related to inactive CRTCs. If the plane
			 * is enabled use the state of the current CRTC. If the
			 * plane is being disabled use the state of the old
			 * CRTC to avoid skipping planes being disabled on an
			 * active CRTC.
			 */
			if (!disabling && !plane_crtc_active(new_plane_state))
				continue;
			if (disabling && !plane_crtc_active(old_plane_state))
				continue;
		}

		/*
		 * Special-case disabling the plane if drivers support it.
		 */
		if (disabling && funcs->atomic_disable) {
			struct drm_crtc_state *crtc_state;

			crtc_state = old_plane_state->crtc->state;

			if (drm_atomic_crtc_needs_modeset(crtc_state) &&
			    no_disable)
				continue;

			funcs->atomic_disable(plane, old_plane_state);
		} else if (new_plane_state->crtc || disabling) {
			funcs->atomic_update(plane, old_plane_state);
		}
	}

	for_each_oldnew_crtc_in_state(old_state, crtc, old_crtc_state, new_crtc_state, i) {
		const struct drm_crtc_helper_funcs *funcs;

		funcs = crtc->helper_private;

		if (!funcs || !funcs->atomic_flush)
			continue;

		if (active_only && !new_crtc_state->active)
			continue;

		funcs->atomic_flush(crtc, old_crtc_state);
	}
}
EXPORT_SYMBOL(drm_atomic_helper_commit_planes);

/**
 * drm_atomic_helper_commit_planes_on_crtc - commit plane state for a crtc
 * @old_crtc_state: atomic state object with the old crtc state
 *
 * This function commits the new plane state using the plane and atomic helper
 * functions for planes on the specific crtc. It assumes that the atomic state
 * has already been pushed into the relevant object state pointers, since this
 * step can no longer fail.
 *
 * This function is useful when plane updates should be done crtc-by-crtc
 * instead of one global step like drm_atomic_helper_commit_planes() does.
 *
 * This function can only be savely used when planes are not allowed to move
 * between different CRTCs because this function doesn't handle inter-CRTC
 * depencies. Callers need to ensure that either no such depencies exist,
 * resolve them through ordering of commit calls or through some other means.
 */
void
drm_atomic_helper_commit_planes_on_crtc(struct drm_crtc_state *old_crtc_state)
{
	const struct drm_crtc_helper_funcs *crtc_funcs;
	struct drm_crtc *crtc = old_crtc_state->crtc;
	struct drm_atomic_state *old_state = old_crtc_state->state;
	struct drm_plane *plane;
	unsigned plane_mask;

	plane_mask = old_crtc_state->plane_mask;
	plane_mask |= crtc->state->plane_mask;

	crtc_funcs = crtc->helper_private;
	if (crtc_funcs && crtc_funcs->atomic_begin)
		crtc_funcs->atomic_begin(crtc, old_crtc_state);

	drm_for_each_plane_mask(plane, crtc->dev, plane_mask) {
		struct drm_plane_state *old_plane_state =
			drm_atomic_get_old_plane_state(old_state, plane);
		const struct drm_plane_helper_funcs *plane_funcs;

		plane_funcs = plane->helper_private;

		if (!old_plane_state || !plane_funcs)
			continue;

		WARN_ON(plane->state->crtc && plane->state->crtc != crtc);

		if (drm_atomic_plane_disabling(old_plane_state, plane->state) &&
		    plane_funcs->atomic_disable)
			plane_funcs->atomic_disable(plane, old_plane_state);
		else if (plane->state->crtc ||
			 drm_atomic_plane_disabling(old_plane_state, plane->state))
			plane_funcs->atomic_update(plane, old_plane_state);
	}

	if (crtc_funcs && crtc_funcs->atomic_flush)
		crtc_funcs->atomic_flush(crtc, old_crtc_state);
}
EXPORT_SYMBOL(drm_atomic_helper_commit_planes_on_crtc);

/**
 * drm_atomic_helper_disable_planes_on_crtc - helper to disable CRTC's planes
 * @old_crtc_state: atomic state object with the old CRTC state
 * @atomic: if set, synchronize with CRTC's atomic_begin/flush hooks
 *
 * Disables all planes associated with the given CRTC. This can be
 * used for instance in the CRTC helper atomic_disable callback to disable
 * all planes.
 *
 * If the atomic-parameter is set the function calls the CRTC's
 * atomic_begin hook before and atomic_flush hook after disabling the
 * planes.
 *
 * It is a bug to call this function without having implemented the
 * &drm_plane_helper_funcs.atomic_disable plane hook.
 */
void
drm_atomic_helper_disable_planes_on_crtc(struct drm_crtc_state *old_crtc_state,
					 bool atomic)
{
	struct drm_crtc *crtc = old_crtc_state->crtc;
	const struct drm_crtc_helper_funcs *crtc_funcs =
		crtc->helper_private;
	struct drm_plane *plane;

	if (atomic && crtc_funcs && crtc_funcs->atomic_begin)
		crtc_funcs->atomic_begin(crtc, NULL);

	drm_atomic_crtc_state_for_each_plane(plane, old_crtc_state) {
		const struct drm_plane_helper_funcs *plane_funcs =
			plane->helper_private;

		if (!plane_funcs)
			continue;

		WARN_ON(!plane_funcs->atomic_disable);
		if (plane_funcs->atomic_disable)
			plane_funcs->atomic_disable(plane, NULL);
	}

	if (atomic && crtc_funcs && crtc_funcs->atomic_flush)
		crtc_funcs->atomic_flush(crtc, NULL);
}
EXPORT_SYMBOL(drm_atomic_helper_disable_planes_on_crtc);

/**
 * drm_atomic_helper_cleanup_planes - cleanup plane resources after commit
 * @dev: DRM device
 * @old_state: atomic state object with old state structures
 *
 * This function cleans up plane state, specifically framebuffers, from the old
 * configuration. Hence the old configuration must be perserved in @old_state to
 * be able to call this function.
 *
 * This function must also be called on the new state when the atomic update
 * fails at any point after calling drm_atomic_helper_prepare_planes().
 */
void drm_atomic_helper_cleanup_planes(struct drm_device *dev,
				      struct drm_atomic_state *old_state)
{
	struct drm_plane *plane;
	struct drm_plane_state *old_plane_state, *new_plane_state;
	int i;

	for_each_oldnew_plane_in_state(old_state, plane, old_plane_state, new_plane_state, i) {
		const struct drm_plane_helper_funcs *funcs;
		struct drm_plane_state *plane_state;

		/*
		 * This might be called before swapping when commit is aborted,
		 * in which case we have to cleanup the new state.
		 */
		if (old_plane_state == plane->state)
			plane_state = new_plane_state;
		else
			plane_state = old_plane_state;

		funcs = plane->helper_private;

		if (funcs->cleanup_fb)
			funcs->cleanup_fb(plane, plane_state);
	}
}
EXPORT_SYMBOL(drm_atomic_helper_cleanup_planes);

/**
 * drm_atomic_helper_swap_state - store atomic state into current sw state
 * @state: atomic state
 * @stall: stall for preceeding commits
 *
 * This function stores the atomic state into the current state pointers in all
 * driver objects. It should be called after all failing steps have been done
 * and succeeded, but before the actual hardware state is committed.
 *
 * For cleanup and error recovery the current state for all changed objects will
 * be swapped into @state.
 *
 * With that sequence it fits perfectly into the plane prepare/cleanup sequence:
 *
 * 1. Call drm_atomic_helper_prepare_planes() with the staged atomic state.
 *
 * 2. Do any other steps that might fail.
 *
 * 3. Put the staged state into the current state pointers with this function.
 *
 * 4. Actually commit the hardware state.
 *
 * 5. Call drm_atomic_helper_cleanup_planes() with @state, which since step 3
 * contains the old state. Also do any other cleanup required with that state.
 *
 * @stall must be set when nonblocking commits for this driver directly access
 * the &drm_plane.state, &drm_crtc.state or &drm_connector.state pointer. With
 * the current atomic helpers this is almost always the case, since the helpers
 * don't pass the right state structures to the callbacks.
 *
 * Returns:
 *
 * Returns 0 on success. Can return -ERESTARTSYS when @stall is true and the
 * waiting for the previous commits has been interrupted.
 */
int drm_atomic_helper_swap_state(struct drm_atomic_state *state,
				  bool stall)
{
	int i, ret;
	struct drm_connector *connector;
	struct drm_connector_state *old_conn_state, *new_conn_state;
	struct drm_crtc *crtc;
	struct drm_crtc_state *old_crtc_state, *new_crtc_state;
	struct drm_plane *plane;
	struct drm_plane_state *old_plane_state, *new_plane_state;
	struct drm_crtc_commit *commit;
	struct drm_private_obj *obj;
	struct drm_private_state *old_obj_state, *new_obj_state;

	if (stall) {
		/*
		 * We have to stall for hw_done here before
		 * drm_atomic_helper_wait_for_dependencies() because flip
		 * depth > 1 is not yet supported by all drivers. As long as
		 * obj->state is directly dereferenced anywhere in the drivers
		 * atomic_commit_tail function, then it's unsafe to swap state
		 * before drm_atomic_helper_commit_hw_done() is called.
		 */

		for_each_old_crtc_in_state(state, crtc, old_crtc_state, i) {
			commit = old_crtc_state->commit;

			if (!commit)
				continue;

			ret = wait_for_completion_interruptible(&commit->hw_done);
			if (ret)
				return ret;
		}

		for_each_old_connector_in_state(state, connector, old_conn_state, i) {
			commit = old_conn_state->commit;

			if (!commit)
				continue;

			ret = wait_for_completion_interruptible(&commit->hw_done);
			if (ret)
				return ret;
		}

		for_each_old_plane_in_state(state, plane, old_plane_state, i) {
			commit = old_plane_state->commit;

			if (!commit)
				continue;

			ret = wait_for_completion_interruptible(&commit->hw_done);
			if (ret)
				return ret;
		}
	}

	for_each_oldnew_connector_in_state(state, connector, old_conn_state, new_conn_state, i) {
		WARN_ON(connector->state != old_conn_state);

		old_conn_state->state = state;
		new_conn_state->state = NULL;

		state->connectors[i].state = old_conn_state;
		connector->state = new_conn_state;
	}

	for_each_oldnew_crtc_in_state(state, crtc, old_crtc_state, new_crtc_state, i) {
		WARN_ON(crtc->state != old_crtc_state);

		old_crtc_state->state = state;
		new_crtc_state->state = NULL;

		state->crtcs[i].state = old_crtc_state;
		crtc->state = new_crtc_state;

		if (new_crtc_state->commit) {
			spin_lock(&crtc->commit_lock);
			list_add(&new_crtc_state->commit->commit_entry,
				 &crtc->commit_list);
			spin_unlock(&crtc->commit_lock);

			new_crtc_state->commit->event = NULL;
		}
	}

	for_each_oldnew_plane_in_state(state, plane, old_plane_state, new_plane_state, i) {
		WARN_ON(plane->state != old_plane_state);

		old_plane_state->state = state;
		new_plane_state->state = NULL;

		state->planes[i].state = old_plane_state;
		plane->state = new_plane_state;
	}

	for_each_oldnew_private_obj_in_state(state, obj, old_obj_state, new_obj_state, i) {
		WARN_ON(obj->state != old_obj_state);

		old_obj_state->state = state;
		new_obj_state->state = NULL;

		state->private_objs[i].state = old_obj_state;
		obj->state = new_obj_state;
	}

	return 0;
}
EXPORT_SYMBOL(drm_atomic_helper_swap_state);

/**
 * drm_atomic_helper_update_plane - Helper for primary plane update using atomic
 * @plane: plane object to update
 * @crtc: owning CRTC of owning plane
 * @fb: framebuffer to flip onto plane
 * @crtc_x: x offset of primary plane on crtc
 * @crtc_y: y offset of primary plane on crtc
 * @crtc_w: width of primary plane rectangle on crtc
 * @crtc_h: height of primary plane rectangle on crtc
 * @src_x: x offset of @fb for panning
 * @src_y: y offset of @fb for panning
 * @src_w: width of source rectangle in @fb
 * @src_h: height of source rectangle in @fb
 * @ctx: lock acquire context
 *
 * Provides a default plane update handler using the atomic driver interface.
 *
 * RETURNS:
 * Zero on success, error code on failure
 */
int drm_atomic_helper_update_plane(struct drm_plane *plane,
				   struct drm_crtc *crtc,
				   struct drm_framebuffer *fb,
				   int crtc_x, int crtc_y,
				   unsigned int crtc_w, unsigned int crtc_h,
				   uint32_t src_x, uint32_t src_y,
				   uint32_t src_w, uint32_t src_h,
				   struct drm_modeset_acquire_ctx *ctx)
{
	struct drm_atomic_state *state;
	struct drm_plane_state *plane_state;
	int ret = 0;

	state = drm_atomic_state_alloc(plane->dev);
	if (!state)
		return -ENOMEM;

	state->acquire_ctx = ctx;
	plane_state = drm_atomic_get_plane_state(state, plane);
	if (IS_ERR(plane_state)) {
		ret = PTR_ERR(plane_state);
		goto fail;
	}

	ret = drm_atomic_set_crtc_for_plane(plane_state, crtc);
	if (ret != 0)
		goto fail;
	drm_atomic_set_fb_for_plane(plane_state, fb);
	plane_state->crtc_x = crtc_x;
	plane_state->crtc_y = crtc_y;
	plane_state->crtc_w = crtc_w;
	plane_state->crtc_h = crtc_h;
	plane_state->src_x = src_x;
	plane_state->src_y = src_y;
	plane_state->src_w = src_w;
	plane_state->src_h = src_h;

	if (plane == crtc->cursor)
		state->legacy_cursor_update = true;

	ret = drm_atomic_commit(state);
fail:
	drm_atomic_state_put(state);
	return ret;
}
EXPORT_SYMBOL(drm_atomic_helper_update_plane);

/**
 * drm_atomic_helper_disable_plane - Helper for primary plane disable using * atomic
 * @plane: plane to disable
 * @ctx: lock acquire context
 *
 * Provides a default plane disable handler using the atomic driver interface.
 *
 * RETURNS:
 * Zero on success, error code on failure
 */
int drm_atomic_helper_disable_plane(struct drm_plane *plane,
				    struct drm_modeset_acquire_ctx *ctx)
{
	struct drm_atomic_state *state;
	struct drm_plane_state *plane_state;
	int ret = 0;

	state = drm_atomic_state_alloc(plane->dev);
	if (!state)
		return -ENOMEM;

	state->acquire_ctx = ctx;
	plane_state = drm_atomic_get_plane_state(state, plane);
	if (IS_ERR(plane_state)) {
		ret = PTR_ERR(plane_state);
		goto fail;
	}

	if (plane_state->crtc && (plane == plane->crtc->cursor))
		plane_state->state->legacy_cursor_update = true;

	ret = __drm_atomic_helper_disable_plane(plane, plane_state);
	if (ret != 0)
		goto fail;

	ret = drm_atomic_commit(state);
fail:
	drm_atomic_state_put(state);
	return ret;
}
EXPORT_SYMBOL(drm_atomic_helper_disable_plane);

/* just used from fb-helper and atomic-helper: */
int __drm_atomic_helper_disable_plane(struct drm_plane *plane,
		struct drm_plane_state *plane_state)
{
	int ret;

	ret = drm_atomic_set_crtc_for_plane(plane_state, NULL);
	if (ret != 0)
		return ret;

	drm_atomic_set_fb_for_plane(plane_state, NULL);
	plane_state->crtc_x = 0;
	plane_state->crtc_y = 0;
	plane_state->crtc_w = 0;
	plane_state->crtc_h = 0;
	plane_state->src_x = 0;
	plane_state->src_y = 0;
	plane_state->src_w = 0;
	plane_state->src_h = 0;

	return 0;
}

static int update_output_state(struct drm_atomic_state *state,
			       struct drm_mode_set *set)
{
	struct drm_device *dev = set->crtc->dev;
	struct drm_crtc *crtc;
	struct drm_crtc_state *new_crtc_state;
	struct drm_connector *connector;
	struct drm_connector_state *new_conn_state;
	int ret, i;

	ret = drm_modeset_lock(&dev->mode_config.connection_mutex,
			       state->acquire_ctx);
	if (ret)
		return ret;

	/* First disable all connectors on the target crtc. */
	ret = drm_atomic_add_affected_connectors(state, set->crtc);
	if (ret)
		return ret;

	for_each_new_connector_in_state(state, connector, new_conn_state, i) {
		if (new_conn_state->crtc == set->crtc) {
			ret = drm_atomic_set_crtc_for_connector(new_conn_state,
								NULL);
			if (ret)
				return ret;

			/* Make sure legacy setCrtc always re-trains */
			new_conn_state->link_status = DRM_LINK_STATUS_GOOD;
		}
	}

	/* Then set all connectors from set->connectors on the target crtc */
	for (i = 0; i < set->num_connectors; i++) {
		new_conn_state = drm_atomic_get_connector_state(state,
							    set->connectors[i]);
		if (IS_ERR(new_conn_state))
			return PTR_ERR(new_conn_state);

		ret = drm_atomic_set_crtc_for_connector(new_conn_state,
							set->crtc);
		if (ret)
			return ret;
	}

	for_each_new_crtc_in_state(state, crtc, new_crtc_state, i) {
		/* Don't update ->enable for the CRTC in the set_config request,
		 * since a mismatch would indicate a bug in the upper layers.
		 * The actual modeset code later on will catch any
		 * inconsistencies here. */
		if (crtc == set->crtc)
			continue;

		if (!new_crtc_state->connector_mask) {
			ret = drm_atomic_set_mode_prop_for_crtc(new_crtc_state,
								NULL);
			if (ret < 0)
				return ret;

			new_crtc_state->active = false;
		}
	}

	return 0;
}

/**
 * drm_atomic_helper_set_config - set a new config from userspace
 * @set: mode set configuration
 * @ctx: lock acquisition context
 *
 * Provides a default crtc set_config handler using the atomic driver interface.
 *
 * NOTE: For backwards compatibility with old userspace this automatically
 * resets the "link-status" property to GOOD, to force any link
 * re-training. The SETCRTC ioctl does not define whether an update does
 * need a full modeset or just a plane update, hence we're allowed to do
 * that. See also drm_mode_connector_set_link_status_property().
 *
 * Returns:
 * Returns 0 on success, negative errno numbers on failure.
 */
int drm_atomic_helper_set_config(struct drm_mode_set *set,
				 struct drm_modeset_acquire_ctx *ctx)
{
	struct drm_atomic_state *state;
	struct drm_crtc *crtc = set->crtc;
	int ret = 0;

	state = drm_atomic_state_alloc(crtc->dev);
	if (!state)
		return -ENOMEM;

	state->acquire_ctx = ctx;
	ret = __drm_atomic_helper_set_config(set, state);
	if (ret != 0)
		goto fail;

	ret = handle_conflicting_encoders(state, true);
	if (ret)
		return ret;

	ret = drm_atomic_commit(state);

fail:
	drm_atomic_state_put(state);
	return ret;
}
EXPORT_SYMBOL(drm_atomic_helper_set_config);

/* just used from fb-helper and atomic-helper: */
int __drm_atomic_helper_set_config(struct drm_mode_set *set,
		struct drm_atomic_state *state)
{
	struct drm_crtc_state *crtc_state;
	struct drm_plane_state *primary_state;
	struct drm_crtc *crtc = set->crtc;
	int hdisplay, vdisplay;
	int ret;

	crtc_state = drm_atomic_get_crtc_state(state, crtc);
	if (IS_ERR(crtc_state))
		return PTR_ERR(crtc_state);

	primary_state = drm_atomic_get_plane_state(state, crtc->primary);
	if (IS_ERR(primary_state))
		return PTR_ERR(primary_state);

	if (!set->mode) {
		WARN_ON(set->fb);
		WARN_ON(set->num_connectors);

		ret = drm_atomic_set_mode_for_crtc(crtc_state, NULL);
		if (ret != 0)
			return ret;

		crtc_state->active = false;

		ret = drm_atomic_set_crtc_for_plane(primary_state, NULL);
		if (ret != 0)
			return ret;

		drm_atomic_set_fb_for_plane(primary_state, NULL);

		goto commit;
	}

	WARN_ON(!set->fb);
	WARN_ON(!set->num_connectors);

	ret = drm_atomic_set_mode_for_crtc(crtc_state, set->mode);
	if (ret != 0)
		return ret;

	crtc_state->active = true;

	ret = drm_atomic_set_crtc_for_plane(primary_state, crtc);
	if (ret != 0)
		return ret;

	drm_mode_get_hv_timing(set->mode, &hdisplay, &vdisplay);

	drm_atomic_set_fb_for_plane(primary_state, set->fb);
	primary_state->crtc_x = 0;
	primary_state->crtc_y = 0;
	primary_state->crtc_w = hdisplay;
	primary_state->crtc_h = vdisplay;
	primary_state->src_x = set->x << 16;
	primary_state->src_y = set->y << 16;
	if (drm_rotation_90_or_270(primary_state->rotation)) {
		primary_state->src_w = vdisplay << 16;
		primary_state->src_h = hdisplay << 16;
	} else {
		primary_state->src_w = hdisplay << 16;
		primary_state->src_h = vdisplay << 16;
	}

commit:
	ret = update_output_state(state, set);
	if (ret)
		return ret;

	return 0;
}

/**
 * drm_atomic_helper_disable_all - disable all currently active outputs
 * @dev: DRM device
 * @ctx: lock acquisition context
 *
 * Loops through all connectors, finding those that aren't turned off and then
 * turns them off by setting their DPMS mode to OFF and deactivating the CRTC
 * that they are connected to.
 *
 * This is used for example in suspend/resume to disable all currently active
 * functions when suspending. If you just want to shut down everything at e.g.
 * driver unload, look at drm_atomic_helper_shutdown().
 *
 * Note that if callers haven't already acquired all modeset locks this might
 * return -EDEADLK, which must be handled by calling drm_modeset_backoff().
 *
 * Returns:
 * 0 on success or a negative error code on failure.
 *
 * See also:
 * drm_atomic_helper_suspend(), drm_atomic_helper_resume() and
 * drm_atomic_helper_shutdown().
 */
int drm_atomic_helper_disable_all(struct drm_device *dev,
				  struct drm_modeset_acquire_ctx *ctx)
{
	struct drm_atomic_state *state;
	struct drm_connector_state *conn_state;
	struct drm_connector *conn;
	struct drm_plane_state *plane_state;
	struct drm_plane *plane;
	struct drm_crtc_state *crtc_state;
	struct drm_crtc *crtc;
	unsigned plane_mask = 0;
	int ret, i;

	state = drm_atomic_state_alloc(dev);
	if (!state)
		return -ENOMEM;

	state->acquire_ctx = ctx;

	drm_for_each_crtc(crtc, dev) {
		crtc_state = drm_atomic_get_crtc_state(state, crtc);
		if (IS_ERR(crtc_state)) {
			ret = PTR_ERR(crtc_state);
			goto free;
		}

		crtc_state->active = false;

		ret = drm_atomic_set_mode_prop_for_crtc(crtc_state, NULL);
		if (ret < 0)
			goto free;

		ret = drm_atomic_add_affected_planes(state, crtc);
		if (ret < 0)
			goto free;

		ret = drm_atomic_add_affected_connectors(state, crtc);
		if (ret < 0)
			goto free;
	}

	for_each_new_connector_in_state(state, conn, conn_state, i) {
		ret = drm_atomic_set_crtc_for_connector(conn_state, NULL);
		if (ret < 0)
			goto free;
	}

	for_each_new_plane_in_state(state, plane, plane_state, i) {
		ret = drm_atomic_set_crtc_for_plane(plane_state, NULL);
		if (ret < 0)
			goto free;

		drm_atomic_set_fb_for_plane(plane_state, NULL);
		plane_mask |= BIT(drm_plane_index(plane));
		plane->old_fb = plane->fb;
	}

	ret = drm_atomic_commit(state);
free:
	if (plane_mask)
		drm_atomic_clean_old_fb(dev, plane_mask, ret);
	drm_atomic_state_put(state);
	return ret;
}

EXPORT_SYMBOL(drm_atomic_helper_disable_all);

/**
 * drm_atomic_helper_shutdown - shutdown all CRTC
 * @dev: DRM device
 *
 * This shuts down all CRTC, which is useful for driver unloading. Shutdown on
 * suspend should instead be handled with drm_atomic_helper_suspend(), since
 * that also takes a snapshot of the modeset state to be restored on resume.
 *
 * This is just a convenience wrapper around drm_atomic_helper_disable_all(),
 * and it is the atomic version of drm_crtc_force_disable_all().
 */
void drm_atomic_helper_shutdown(struct drm_device *dev)
{
	struct drm_modeset_acquire_ctx ctx;
	int ret;

	drm_modeset_acquire_init(&ctx, 0);
	while (1) {
		ret = drm_modeset_lock_all_ctx(dev, &ctx);
		if (!ret)
			ret = drm_atomic_helper_disable_all(dev, &ctx);

		if (ret != -EDEADLK)
			break;

		drm_modeset_backoff(&ctx);
	}

	if (ret)
		DRM_ERROR("Disabling all crtc's during unload failed with %i\n", ret);

	drm_modeset_drop_locks(&ctx);
	drm_modeset_acquire_fini(&ctx);
}
EXPORT_SYMBOL(drm_atomic_helper_shutdown);

/**
 * drm_atomic_helper_suspend - subsystem-level suspend helper
 * @dev: DRM device
 *
 * Duplicates the current atomic state, disables all active outputs and then
 * returns a pointer to the original atomic state to the caller. Drivers can
 * pass this pointer to the drm_atomic_helper_resume() helper upon resume to
 * restore the output configuration that was active at the time the system
 * entered suspend.
 *
 * Note that it is potentially unsafe to use this. The atomic state object
 * returned by this function is assumed to be persistent. Drivers must ensure
 * that this holds true. Before calling this function, drivers must make sure
 * to suspend fbdev emulation so that nothing can be using the device.
 *
 * Returns:
 * A pointer to a copy of the state before suspend on success or an ERR_PTR()-
 * encoded error code on failure. Drivers should store the returned atomic
 * state object and pass it to the drm_atomic_helper_resume() helper upon
 * resume.
 *
 * See also:
 * drm_atomic_helper_duplicate_state(), drm_atomic_helper_disable_all(),
 * drm_atomic_helper_resume(), drm_atomic_helper_commit_duplicated_state()
 */
struct drm_atomic_state *drm_atomic_helper_suspend(struct drm_device *dev)
{
	struct drm_modeset_acquire_ctx ctx;
	struct drm_atomic_state *state;
	int err;

	drm_modeset_acquire_init(&ctx, 0);

retry:
	err = drm_modeset_lock_all_ctx(dev, &ctx);
	if (err < 0) {
		state = ERR_PTR(err);
		goto unlock;
	}

	state = drm_atomic_helper_duplicate_state(dev, &ctx);
	if (IS_ERR(state))
		goto unlock;

	err = drm_atomic_helper_disable_all(dev, &ctx);
	if (err < 0) {
		drm_atomic_state_put(state);
		state = ERR_PTR(err);
		goto unlock;
	}

unlock:
	if (PTR_ERR(state) == -EDEADLK) {
		drm_modeset_backoff(&ctx);
		goto retry;
	}

	drm_modeset_drop_locks(&ctx);
	drm_modeset_acquire_fini(&ctx);
	return state;
}
EXPORT_SYMBOL(drm_atomic_helper_suspend);

/**
 * drm_atomic_helper_commit_duplicated_state - commit duplicated state
 * @state: duplicated atomic state to commit
 * @ctx: pointer to acquire_ctx to use for commit.
 *
 * The state returned by drm_atomic_helper_duplicate_state() and
 * drm_atomic_helper_suspend() is partially invalid, and needs to
 * be fixed up before commit.
 *
 * Returns:
 * 0 on success or a negative error code on failure.
 *
 * See also:
 * drm_atomic_helper_suspend()
 */
int drm_atomic_helper_commit_duplicated_state(struct drm_atomic_state *state,
					      struct drm_modeset_acquire_ctx *ctx)
{
	int i;
	struct drm_plane *plane;
	struct drm_plane_state *new_plane_state;
	struct drm_connector *connector;
	struct drm_connector_state *new_conn_state;
	struct drm_crtc *crtc;
	struct drm_crtc_state *new_crtc_state;
	unsigned plane_mask = 0;
	struct drm_device *dev = state->dev;
	int ret;

	state->acquire_ctx = ctx;

	for_each_new_plane_in_state(state, plane, new_plane_state, i) {
		plane_mask |= BIT(drm_plane_index(plane));
		state->planes[i].old_state = plane->state;
	}

	for_each_new_crtc_in_state(state, crtc, new_crtc_state, i)
		state->crtcs[i].old_state = crtc->state;

	for_each_new_connector_in_state(state, connector, new_conn_state, i)
		state->connectors[i].old_state = connector->state;

	ret = drm_atomic_commit(state);
	if (plane_mask)
		drm_atomic_clean_old_fb(dev, plane_mask, ret);

	return ret;
}
EXPORT_SYMBOL(drm_atomic_helper_commit_duplicated_state);

/**
 * drm_atomic_helper_resume - subsystem-level resume helper
 * @dev: DRM device
 * @state: atomic state to resume to
 *
 * Calls drm_mode_config_reset() to synchronize hardware and software states,
 * grabs all modeset locks and commits the atomic state object. This can be
 * used in conjunction with the drm_atomic_helper_suspend() helper to
 * implement suspend/resume for drivers that support atomic mode-setting.
 *
 * Returns:
 * 0 on success or a negative error code on failure.
 *
 * See also:
 * drm_atomic_helper_suspend()
 */
int drm_atomic_helper_resume(struct drm_device *dev,
			     struct drm_atomic_state *state)
{
	struct drm_modeset_acquire_ctx ctx;
	int err;

	drm_mode_config_reset(dev);

	drm_modeset_acquire_init(&ctx, 0);
	while (1) {
		err = drm_modeset_lock_all_ctx(dev, &ctx);
		if (err)
			goto out;

		err = drm_atomic_helper_commit_duplicated_state(state, &ctx);
out:
		if (err != -EDEADLK)
			break;

		drm_modeset_backoff(&ctx);
	}

	drm_atomic_state_put(state);
	drm_modeset_drop_locks(&ctx);
	drm_modeset_acquire_fini(&ctx);

	return err;
}
EXPORT_SYMBOL(drm_atomic_helper_resume);

static int page_flip_common(struct drm_atomic_state *state,
			    struct drm_crtc *crtc,
			    struct drm_framebuffer *fb,
			    struct drm_pending_vblank_event *event,
			    uint32_t flags)
{
	struct drm_plane *plane = crtc->primary;
	struct drm_plane_state *plane_state;
	struct drm_crtc_state *crtc_state;
	int ret = 0;

	crtc_state = drm_atomic_get_crtc_state(state, crtc);
	if (IS_ERR(crtc_state))
		return PTR_ERR(crtc_state);

	crtc_state->event = event;
	crtc_state->pageflip_flags = flags;

	plane_state = drm_atomic_get_plane_state(state, plane);
	if (IS_ERR(plane_state))
		return PTR_ERR(plane_state);

	ret = drm_atomic_set_crtc_for_plane(plane_state, crtc);
	if (ret != 0)
		return ret;
	drm_atomic_set_fb_for_plane(plane_state, fb);

	/* Make sure we don't accidentally do a full modeset. */
	state->allow_modeset = false;
	if (!crtc_state->active) {
		DRM_DEBUG_ATOMIC("[CRTC:%d:%s] disabled, rejecting legacy flip\n",
				 crtc->base.id, crtc->name);
		return -EINVAL;
	}

	return ret;
}

/**
 * drm_atomic_helper_page_flip - execute a legacy page flip
 * @crtc: DRM crtc
 * @fb: DRM framebuffer
 * @event: optional DRM event to signal upon completion
 * @flags: flip flags for non-vblank sync'ed updates
 * @ctx: lock acquisition context
 *
 * Provides a default &drm_crtc_funcs.page_flip implementation
 * using the atomic driver interface.
 *
 * Returns:
 * Returns 0 on success, negative errno numbers on failure.
 *
 * See also:
 * drm_atomic_helper_page_flip_target()
 */
int drm_atomic_helper_page_flip(struct drm_crtc *crtc,
				struct drm_framebuffer *fb,
				struct drm_pending_vblank_event *event,
				uint32_t flags,
				struct drm_modeset_acquire_ctx *ctx)
{
	struct drm_plane *plane = crtc->primary;
	struct drm_atomic_state *state;
	int ret = 0;

	state = drm_atomic_state_alloc(plane->dev);
	if (!state)
		return -ENOMEM;

	state->acquire_ctx = ctx;

	ret = page_flip_common(state, crtc, fb, event, flags);
	if (ret != 0)
		goto fail;

	ret = drm_atomic_nonblocking_commit(state);
fail:
	drm_atomic_state_put(state);
	return ret;
}
EXPORT_SYMBOL(drm_atomic_helper_page_flip);

/**
 * drm_atomic_helper_page_flip_target - do page flip on target vblank period.
 * @crtc: DRM crtc
 * @fb: DRM framebuffer
 * @event: optional DRM event to signal upon completion
 * @flags: flip flags for non-vblank sync'ed updates
 * @target: specifying the target vblank period when the flip to take effect
 * @ctx: lock acquisition context
 *
 * Provides a default &drm_crtc_funcs.page_flip_target implementation.
 * Similar to drm_atomic_helper_page_flip() with extra parameter to specify
 * target vblank period to flip.
 *
 * Returns:
 * Returns 0 on success, negative errno numbers on failure.
 */
int drm_atomic_helper_page_flip_target(struct drm_crtc *crtc,
				       struct drm_framebuffer *fb,
				       struct drm_pending_vblank_event *event,
				       uint32_t flags,
				       uint32_t target,
				       struct drm_modeset_acquire_ctx *ctx)
{
	struct drm_plane *plane = crtc->primary;
	struct drm_atomic_state *state;
	struct drm_crtc_state *crtc_state;
	int ret = 0;

	state = drm_atomic_state_alloc(plane->dev);
	if (!state)
		return -ENOMEM;

	state->acquire_ctx = ctx;

	ret = page_flip_common(state, crtc, fb, event, flags);
	if (ret != 0)
		goto fail;

	crtc_state = drm_atomic_get_new_crtc_state(state, crtc);
	if (WARN_ON(!crtc_state)) {
		ret = -EINVAL;
		goto fail;
	}
	crtc_state->target_vblank = target;

	ret = drm_atomic_nonblocking_commit(state);
fail:
	drm_atomic_state_put(state);
	return ret;
}
EXPORT_SYMBOL(drm_atomic_helper_page_flip_target);

/**
 * drm_atomic_helper_best_encoder - Helper for
 * 	&drm_connector_helper_funcs.best_encoder callback
 * @connector: Connector control structure
 *
 * This is a &drm_connector_helper_funcs.best_encoder callback helper for
 * connectors that support exactly 1 encoder, statically determined at driver
 * init time.
 */
struct drm_encoder *
drm_atomic_helper_best_encoder(struct drm_connector *connector)
{
	WARN_ON(connector->encoder_ids[1]);
	return drm_encoder_find(connector->dev, NULL, connector->encoder_ids[0]);
}
EXPORT_SYMBOL(drm_atomic_helper_best_encoder);

/**
 * DOC: atomic state reset and initialization
 *
 * Both the drm core and the atomic helpers assume that there is always the full
 * and correct atomic software state for all connectors, CRTCs and planes
 * available. Which is a bit a problem on driver load and also after system
 * suspend. One way to solve this is to have a hardware state read-out
 * infrastructure which reconstructs the full software state (e.g. the i915
 * driver).
 *
 * The simpler solution is to just reset the software state to everything off,
 * which is easiest to do by calling drm_mode_config_reset(). To facilitate this
 * the atomic helpers provide default reset implementations for all hooks.
 *
 * On the upside the precise state tracking of atomic simplifies system suspend
 * and resume a lot. For drivers using drm_mode_config_reset() a complete recipe
 * is implemented in drm_atomic_helper_suspend() and drm_atomic_helper_resume().
 * For other drivers the building blocks are split out, see the documentation
 * for these functions.
 */

/**
 * drm_atomic_helper_crtc_reset - default &drm_crtc_funcs.reset hook for CRTCs
 * @crtc: drm CRTC
 *
 * Resets the atomic state for @crtc by freeing the state pointer (which might
 * be NULL, e.g. at driver load time) and allocating a new empty state object.
 */
void drm_atomic_helper_crtc_reset(struct drm_crtc *crtc)
{
	if (crtc->state)
		__drm_atomic_helper_crtc_destroy_state(crtc->state);

	kfree(crtc->state);
	crtc->state = kzalloc(sizeof(*crtc->state), GFP_KERNEL);

	if (crtc->state)
		crtc->state->crtc = crtc;
}
EXPORT_SYMBOL(drm_atomic_helper_crtc_reset);

/**
 * __drm_atomic_helper_crtc_duplicate_state - copy atomic CRTC state
 * @crtc: CRTC object
 * @state: atomic CRTC state
 *
 * Copies atomic state from a CRTC's current state and resets inferred values.
 * This is useful for drivers that subclass the CRTC state.
 */
void __drm_atomic_helper_crtc_duplicate_state(struct drm_crtc *crtc,
					      struct drm_crtc_state *state)
{
	memcpy(state, crtc->state, sizeof(*state));

	if (state->mode_blob)
		drm_property_blob_get(state->mode_blob);
	if (state->degamma_lut)
		drm_property_blob_get(state->degamma_lut);
	if (state->ctm)
		drm_property_blob_get(state->ctm);
	if (state->gamma_lut)
		drm_property_blob_get(state->gamma_lut);
	state->mode_changed = false;
	state->active_changed = false;
	state->planes_changed = false;
	state->connectors_changed = false;
	state->color_mgmt_changed = false;
	state->zpos_changed = false;
	state->commit = NULL;
	state->event = NULL;
	state->pageflip_flags = 0;
}
EXPORT_SYMBOL(__drm_atomic_helper_crtc_duplicate_state);

/**
 * drm_atomic_helper_crtc_duplicate_state - default state duplicate hook
 * @crtc: drm CRTC
 *
 * Default CRTC state duplicate hook for drivers which don't have their own
 * subclassed CRTC state structure.
 */
struct drm_crtc_state *
drm_atomic_helper_crtc_duplicate_state(struct drm_crtc *crtc)
{
	struct drm_crtc_state *state;

	if (WARN_ON(!crtc->state))
		return NULL;

	state = kmalloc(sizeof(*state), GFP_KERNEL);
	if (state)
		__drm_atomic_helper_crtc_duplicate_state(crtc, state);

	return state;
}
EXPORT_SYMBOL(drm_atomic_helper_crtc_duplicate_state);

/**
 * __drm_atomic_helper_crtc_destroy_state - release CRTC state
 * @state: CRTC state object to release
 *
 * Releases all resources stored in the CRTC state without actually freeing
 * the memory of the CRTC state. This is useful for drivers that subclass the
 * CRTC state.
 */
void __drm_atomic_helper_crtc_destroy_state(struct drm_crtc_state *state)
{
	if (state->commit) {
<<<<<<< HEAD
		kfree(state->commit->event);
		state->commit->event = NULL;
=======
		/*
		 * In the event that a non-blocking commit returns
		 * -ERESTARTSYS before the commit_tail work is queued, we will
		 * have an extra reference to the commit object. Release it, if
		 * the event has not been consumed by the worker.
		 *
		 * state->event may be freed, so we can't directly look at
		 * state->event->base.completion.
		 */
		if (state->event && state->commit->abort_completion)
			drm_crtc_commit_put(state->commit);

		kfree(state->commit->event);
		state->commit->event = NULL;

>>>>>>> 661e50bc
		drm_crtc_commit_put(state->commit);
	}

	drm_property_blob_put(state->mode_blob);
	drm_property_blob_put(state->degamma_lut);
	drm_property_blob_put(state->ctm);
	drm_property_blob_put(state->gamma_lut);
}
EXPORT_SYMBOL(__drm_atomic_helper_crtc_destroy_state);

/**
 * drm_atomic_helper_crtc_destroy_state - default state destroy hook
 * @crtc: drm CRTC
 * @state: CRTC state object to release
 *
 * Default CRTC state destroy hook for drivers which don't have their own
 * subclassed CRTC state structure.
 */
void drm_atomic_helper_crtc_destroy_state(struct drm_crtc *crtc,
					  struct drm_crtc_state *state)
{
	__drm_atomic_helper_crtc_destroy_state(state);
	kfree(state);
}
EXPORT_SYMBOL(drm_atomic_helper_crtc_destroy_state);

/**
 * drm_atomic_helper_plane_reset - default &drm_plane_funcs.reset hook for planes
 * @plane: drm plane
 *
 * Resets the atomic state for @plane by freeing the state pointer (which might
 * be NULL, e.g. at driver load time) and allocating a new empty state object.
 */
void drm_atomic_helper_plane_reset(struct drm_plane *plane)
{
	if (plane->state)
		__drm_atomic_helper_plane_destroy_state(plane->state);

	kfree(plane->state);
	plane->state = kzalloc(sizeof(*plane->state), GFP_KERNEL);

	if (plane->state) {
		plane->state->plane = plane;
		plane->state->rotation = DRM_MODE_ROTATE_0;
	}
}
EXPORT_SYMBOL(drm_atomic_helper_plane_reset);

/**
 * __drm_atomic_helper_plane_duplicate_state - copy atomic plane state
 * @plane: plane object
 * @state: atomic plane state
 *
 * Copies atomic state from a plane's current state. This is useful for
 * drivers that subclass the plane state.
 */
void __drm_atomic_helper_plane_duplicate_state(struct drm_plane *plane,
					       struct drm_plane_state *state)
{
	memcpy(state, plane->state, sizeof(*state));

	if (state->fb)
		drm_framebuffer_get(state->fb);

	state->fence = NULL;
	state->commit = NULL;
}
EXPORT_SYMBOL(__drm_atomic_helper_plane_duplicate_state);

/**
 * drm_atomic_helper_plane_duplicate_state - default state duplicate hook
 * @plane: drm plane
 *
 * Default plane state duplicate hook for drivers which don't have their own
 * subclassed plane state structure.
 */
struct drm_plane_state *
drm_atomic_helper_plane_duplicate_state(struct drm_plane *plane)
{
	struct drm_plane_state *state;

	if (WARN_ON(!plane->state))
		return NULL;

	state = kmalloc(sizeof(*state), GFP_KERNEL);
	if (state)
		__drm_atomic_helper_plane_duplicate_state(plane, state);

	return state;
}
EXPORT_SYMBOL(drm_atomic_helper_plane_duplicate_state);

/**
 * __drm_atomic_helper_plane_destroy_state - release plane state
 * @state: plane state object to release
 *
 * Releases all resources stored in the plane state without actually freeing
 * the memory of the plane state. This is useful for drivers that subclass the
 * plane state.
 */
void __drm_atomic_helper_plane_destroy_state(struct drm_plane_state *state)
{
	if (state->fb)
		drm_framebuffer_put(state->fb);

	if (state->fence)
		dma_fence_put(state->fence);

	if (state->commit)
		drm_crtc_commit_put(state->commit);
}
EXPORT_SYMBOL(__drm_atomic_helper_plane_destroy_state);

/**
 * drm_atomic_helper_plane_destroy_state - default state destroy hook
 * @plane: drm plane
 * @state: plane state object to release
 *
 * Default plane state destroy hook for drivers which don't have their own
 * subclassed plane state structure.
 */
void drm_atomic_helper_plane_destroy_state(struct drm_plane *plane,
					   struct drm_plane_state *state)
{
	__drm_atomic_helper_plane_destroy_state(state);
	kfree(state);
}
EXPORT_SYMBOL(drm_atomic_helper_plane_destroy_state);

/**
 * __drm_atomic_helper_connector_reset - reset state on connector
 * @connector: drm connector
 * @conn_state: connector state to assign
 *
 * Initializes the newly allocated @conn_state and assigns it to
 * the &drm_conector->state pointer of @connector, usually required when
 * initializing the drivers or when called from the &drm_connector_funcs.reset
 * hook.
 *
 * This is useful for drivers that subclass the connector state.
 */
void
__drm_atomic_helper_connector_reset(struct drm_connector *connector,
				    struct drm_connector_state *conn_state)
{
	if (conn_state)
		conn_state->connector = connector;

	connector->state = conn_state;
}
EXPORT_SYMBOL(__drm_atomic_helper_connector_reset);

/**
 * drm_atomic_helper_connector_reset - default &drm_connector_funcs.reset hook for connectors
 * @connector: drm connector
 *
 * Resets the atomic state for @connector by freeing the state pointer (which
 * might be NULL, e.g. at driver load time) and allocating a new empty state
 * object.
 */
void drm_atomic_helper_connector_reset(struct drm_connector *connector)
{
	struct drm_connector_state *conn_state =
		kzalloc(sizeof(*conn_state), GFP_KERNEL);

	if (connector->state)
		__drm_atomic_helper_connector_destroy_state(connector->state);

	kfree(connector->state);
	__drm_atomic_helper_connector_reset(connector, conn_state);
}
EXPORT_SYMBOL(drm_atomic_helper_connector_reset);

/**
 * __drm_atomic_helper_connector_duplicate_state - copy atomic connector state
 * @connector: connector object
 * @state: atomic connector state
 *
 * Copies atomic state from a connector's current state. This is useful for
 * drivers that subclass the connector state.
 */
void
__drm_atomic_helper_connector_duplicate_state(struct drm_connector *connector,
					    struct drm_connector_state *state)
{
	memcpy(state, connector->state, sizeof(*state));
	if (state->crtc)
		drm_connector_get(connector);
	state->commit = NULL;
}
EXPORT_SYMBOL(__drm_atomic_helper_connector_duplicate_state);

/**
 * drm_atomic_helper_connector_duplicate_state - default state duplicate hook
 * @connector: drm connector
 *
 * Default connector state duplicate hook for drivers which don't have their own
 * subclassed connector state structure.
 */
struct drm_connector_state *
drm_atomic_helper_connector_duplicate_state(struct drm_connector *connector)
{
	struct drm_connector_state *state;

	if (WARN_ON(!connector->state))
		return NULL;

	state = kmalloc(sizeof(*state), GFP_KERNEL);
	if (state)
		__drm_atomic_helper_connector_duplicate_state(connector, state);

	return state;
}
EXPORT_SYMBOL(drm_atomic_helper_connector_duplicate_state);

/**
 * drm_atomic_helper_duplicate_state - duplicate an atomic state object
 * @dev: DRM device
 * @ctx: lock acquisition context
 *
 * Makes a copy of the current atomic state by looping over all objects and
 * duplicating their respective states. This is used for example by suspend/
 * resume support code to save the state prior to suspend such that it can
 * be restored upon resume.
 *
 * Note that this treats atomic state as persistent between save and restore.
 * Drivers must make sure that this is possible and won't result in confusion
 * or erroneous behaviour.
 *
 * Note that if callers haven't already acquired all modeset locks this might
 * return -EDEADLK, which must be handled by calling drm_modeset_backoff().
 *
 * Returns:
 * A pointer to the copy of the atomic state object on success or an
 * ERR_PTR()-encoded error code on failure.
 *
 * See also:
 * drm_atomic_helper_suspend(), drm_atomic_helper_resume()
 */
struct drm_atomic_state *
drm_atomic_helper_duplicate_state(struct drm_device *dev,
				  struct drm_modeset_acquire_ctx *ctx)
{
	struct drm_atomic_state *state;
	struct drm_connector *conn;
	struct drm_connector_list_iter conn_iter;
	struct drm_plane *plane;
	struct drm_crtc *crtc;
	int err = 0;

	state = drm_atomic_state_alloc(dev);
	if (!state)
		return ERR_PTR(-ENOMEM);

	state->acquire_ctx = ctx;

	drm_for_each_crtc(crtc, dev) {
		struct drm_crtc_state *crtc_state;

		crtc_state = drm_atomic_get_crtc_state(state, crtc);
		if (IS_ERR(crtc_state)) {
			err = PTR_ERR(crtc_state);
			goto free;
		}
	}

	drm_for_each_plane(plane, dev) {
		struct drm_plane_state *plane_state;

		plane_state = drm_atomic_get_plane_state(state, plane);
		if (IS_ERR(plane_state)) {
			err = PTR_ERR(plane_state);
			goto free;
		}
	}

	drm_connector_list_iter_begin(dev, &conn_iter);
	drm_for_each_connector_iter(conn, &conn_iter) {
		struct drm_connector_state *conn_state;

		conn_state = drm_atomic_get_connector_state(state, conn);
		if (IS_ERR(conn_state)) {
			err = PTR_ERR(conn_state);
			drm_connector_list_iter_end(&conn_iter);
			goto free;
		}
	}
	drm_connector_list_iter_end(&conn_iter);

	/* clear the acquire context so that it isn't accidentally reused */
	state->acquire_ctx = NULL;

free:
	if (err < 0) {
		drm_atomic_state_put(state);
		state = ERR_PTR(err);
	}

	return state;
}
EXPORT_SYMBOL(drm_atomic_helper_duplicate_state);

/**
 * __drm_atomic_helper_connector_destroy_state - release connector state
 * @state: connector state object to release
 *
 * Releases all resources stored in the connector state without actually
 * freeing the memory of the connector state. This is useful for drivers that
 * subclass the connector state.
 */
void
__drm_atomic_helper_connector_destroy_state(struct drm_connector_state *state)
{
	if (state->crtc)
		drm_connector_put(state->connector);

	if (state->commit)
		drm_crtc_commit_put(state->commit);
}
EXPORT_SYMBOL(__drm_atomic_helper_connector_destroy_state);

/**
 * drm_atomic_helper_connector_destroy_state - default state destroy hook
 * @connector: drm connector
 * @state: connector state object to release
 *
 * Default connector state destroy hook for drivers which don't have their own
 * subclassed connector state structure.
 */
void drm_atomic_helper_connector_destroy_state(struct drm_connector *connector,
					  struct drm_connector_state *state)
{
	__drm_atomic_helper_connector_destroy_state(state);
	kfree(state);
}
EXPORT_SYMBOL(drm_atomic_helper_connector_destroy_state);

/**
 * drm_atomic_helper_legacy_gamma_set - set the legacy gamma correction table
 * @crtc: CRTC object
 * @red: red correction table
 * @green: green correction table
 * @blue: green correction table
 * @size: size of the tables
 * @ctx: lock acquire context
 *
 * Implements support for legacy gamma correction table for drivers
 * that support color management through the DEGAMMA_LUT/GAMMA_LUT
 * properties. See drm_crtc_enable_color_mgmt() and the containing chapter for
 * how the atomic color management and gamma tables work.
 */
int drm_atomic_helper_legacy_gamma_set(struct drm_crtc *crtc,
				       u16 *red, u16 *green, u16 *blue,
				       uint32_t size,
				       struct drm_modeset_acquire_ctx *ctx)
{
	struct drm_device *dev = crtc->dev;
	struct drm_atomic_state *state;
	struct drm_crtc_state *crtc_state;
	struct drm_property_blob *blob = NULL;
	struct drm_color_lut *blob_data;
	int i, ret = 0;
	bool replaced;

	state = drm_atomic_state_alloc(crtc->dev);
	if (!state)
		return -ENOMEM;

	blob = drm_property_create_blob(dev,
					sizeof(struct drm_color_lut) * size,
					NULL);
	if (IS_ERR(blob)) {
		ret = PTR_ERR(blob);
		blob = NULL;
		goto fail;
	}

	/* Prepare GAMMA_LUT with the legacy values. */
	blob_data = (struct drm_color_lut *) blob->data;
	for (i = 0; i < size; i++) {
		blob_data[i].red = red[i];
		blob_data[i].green = green[i];
		blob_data[i].blue = blue[i];
	}

	state->acquire_ctx = ctx;
	crtc_state = drm_atomic_get_crtc_state(state, crtc);
	if (IS_ERR(crtc_state)) {
		ret = PTR_ERR(crtc_state);
		goto fail;
	}

	/* Reset DEGAMMA_LUT and CTM properties. */
	replaced  = drm_property_replace_blob(&crtc_state->degamma_lut, NULL);
	replaced |= drm_property_replace_blob(&crtc_state->ctm, NULL);
	replaced |= drm_property_replace_blob(&crtc_state->gamma_lut, blob);
	crtc_state->color_mgmt_changed |= replaced;

	ret = drm_atomic_commit(state);

fail:
	drm_atomic_state_put(state);
	drm_property_blob_put(blob);
	return ret;
}
EXPORT_SYMBOL(drm_atomic_helper_legacy_gamma_set);

/**
 * __drm_atomic_helper_private_duplicate_state - copy atomic private state
 * @obj: CRTC object
 * @state: new private object state
 *
 * Copies atomic state from a private objects's current state and resets inferred values.
 * This is useful for drivers that subclass the private state.
 */
void __drm_atomic_helper_private_obj_duplicate_state(struct drm_private_obj *obj,
						     struct drm_private_state *state)
{
	memcpy(state, obj->state, sizeof(*state));
}
EXPORT_SYMBOL(__drm_atomic_helper_private_obj_duplicate_state);<|MERGE_RESOLUTION|>--- conflicted
+++ resolved
@@ -1888,13 +1888,9 @@
 		if (nonblock && old_conn_state->commit &&
 		    !try_wait_for_completion(&old_conn_state->commit->flip_done))
 			return -EBUSY;
-<<<<<<< HEAD
-
-		/* commit tracked through new_crtc_state->commit, no need to do it explicitly */
-		if (new_conn_state->crtc)
-			continue;
-
-		commit = crtc_or_fake_commit(state, old_conn_state->crtc);
+
+		/* Always track connectors explicitly for e.g. link retraining. */
+		commit = crtc_or_fake_commit(state, new_conn_state->crtc ?: old_conn_state->crtc);
 		if (!commit)
 			return -ENOMEM;
 
@@ -1908,37 +1904,11 @@
 		    !try_wait_for_completion(&old_plane_state->commit->flip_done))
 			return -EBUSY;
 
-		/*
-		 * Unlike connectors, always track planes explicitly for
-		 * async pageflip support.
-		 */
-		commit = crtc_or_fake_commit(state, new_plane_state->crtc ?: old_plane_state->crtc);
-		if (!commit)
-			return -ENOMEM;
-
-=======
-
-		/* Always track connectors explicitly for e.g. link retraining. */
-		commit = crtc_or_fake_commit(state, new_conn_state->crtc ?: old_conn_state->crtc);
-		if (!commit)
-			return -ENOMEM;
-
-		new_conn_state->commit = drm_crtc_commit_get(commit);
-	}
-
-	for_each_oldnew_plane_in_state(state, plane, old_plane_state, new_plane_state, i) {
-		/* Userspace is not allowed to get ahead of the previous
-		 * commit with nonblocking ones. */
-		if (nonblock && old_plane_state->commit &&
-		    !try_wait_for_completion(&old_plane_state->commit->flip_done))
-			return -EBUSY;
-
 		/* Always track planes explicitly for async pageflip support. */
 		commit = crtc_or_fake_commit(state, new_plane_state->crtc ?: old_plane_state->crtc);
 		if (!commit)
 			return -ENOMEM;
 
->>>>>>> 661e50bc
 		new_plane_state->commit = drm_crtc_commit_get(commit);
 	}
 
@@ -3453,10 +3423,6 @@
 void __drm_atomic_helper_crtc_destroy_state(struct drm_crtc_state *state)
 {
 	if (state->commit) {
-<<<<<<< HEAD
-		kfree(state->commit->event);
-		state->commit->event = NULL;
-=======
 		/*
 		 * In the event that a non-blocking commit returns
 		 * -ERESTARTSYS before the commit_tail work is queued, we will
@@ -3472,7 +3438,6 @@
 		kfree(state->commit->event);
 		state->commit->event = NULL;
 
->>>>>>> 661e50bc
 		drm_crtc_commit_put(state->commit);
 	}
 
