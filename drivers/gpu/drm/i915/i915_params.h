/*
 * Copyright © 2015 Intel Corporation
 *
 * Permission is hereby granted, free of charge, to any person obtaining a
 * copy of this software and associated documentation files (the "Software"),
 * to deal in the Software without restriction, including without limitation
 * the rights to use, copy, modify, merge, publish, distribute, sublicense,
 * and/or sell copies of the Software, and to permit persons to whom the
 * Software is furnished to do so, subject to the following conditions:
 *
 * The above copyright notice and this permission notice (including the next
 * paragraph) shall be included in all copies or substantial portions of the
 * Software.
 *
 * THE SOFTWARE IS PROVIDED "AS IS", WITHOUT WARRANTY OF ANY KIND, EXPRESS OR
 * IMPLIED, INCLUDING BUT NOT LIMITED TO THE WARRANTIES OF MERCHANTABILITY,
 * FITNESS FOR A PARTICULAR PURPOSE AND NONINFRINGEMENT.  IN NO EVENT SHALL
 * THE AUTHORS OR COPYRIGHT HOLDERS BE LIABLE FOR ANY CLAIM, DAMAGES OR OTHER
 * LIABILITY, WHETHER IN AN ACTION OF CONTRACT, TORT OR OTHERWISE, ARISING
 * FROM, OUT OF OR IN CONNECTION WITH THE SOFTWARE OR THE USE OR OTHER DEALINGS
 * IN THE SOFTWARE.
 *
 */

#ifndef _I915_PARAMS_H_
#define _I915_PARAMS_H_

#include <linux/bitops.h>
#include <linux/cache.h> /* for __read_mostly */

<<<<<<< HEAD
=======
struct drm_printer;

#define ENABLE_GUC_SUBMISSION		BIT(0)
#define ENABLE_GUC_LOAD_HUC		BIT(1)

>>>>>>> 661e50bc
#define I915_PARAMS_FOR_EACH(param) \
	param(char *, vbt_firmware, NULL) \
	param(int, modeset, -1) \
	param(int, panel_ignore_lid, 1) \
<<<<<<< HEAD
	param(int, semaphores, -1) \
	param(int, lvds_channel_mode, 0) \
	param(int, panel_use_ssc, -1) \
	param(int, vbt_sdvo_panel_type, -1) \
	param(int, enable_rc6, -1) \
	param(int, enable_dc, -1) \
	param(int, enable_fbc, -1) \
	param(int, enable_ppgtt, -1) \
	param(int, enable_execlists, -1) \
=======
	param(int, lvds_channel_mode, 0) \
	param(int, panel_use_ssc, -1) \
	param(int, vbt_sdvo_panel_type, -1) \
	param(int, enable_dc, -1) \
	param(int, enable_fbc, -1) \
	param(int, enable_ppgtt, -1) \
>>>>>>> 661e50bc
	param(int, enable_psr, -1) \
	param(int, disable_power_well, -1) \
	param(int, enable_ips, 1) \
	param(int, invert_brightness, 0) \
<<<<<<< HEAD
	param(int, enable_guc_loading, 0) \
	param(int, enable_guc_submission, 0) \
=======
	param(int, enable_guc, 0) \
>>>>>>> 661e50bc
	param(int, guc_log_level, -1) \
	param(char *, guc_firmware_path, NULL) \
	param(char *, huc_firmware_path, NULL) \
	param(int, mmio_debug, 0) \
	param(int, edp_vswing, 0) \
	param(int, reset, 2) \
	param(unsigned int, inject_load_failure, 0) \
	/* leave bools at the end to not create holes */ \
	param(bool, alpha_support, IS_ENABLED(CONFIG_DRM_I915_ALPHA_SUPPORT)) \
	param(bool, enable_cmd_parser, true) \
	param(bool, enable_hangcheck, true) \
	param(bool, fastboot, false) \
	param(bool, prefault_disable, false) \
	param(bool, load_detect_test, false) \
	param(bool, force_reset_modeset_test, false) \
	param(bool, error_capture, true) \
	param(bool, disable_display, false) \
	param(bool, verbose_state_checks, true) \
	param(bool, nuclear_pageflip, false) \
	param(bool, enable_dp_mst, true) \
	param(bool, enable_dpcd_backlight, false) \
	param(bool, enable_gvt, false)

#define MEMBER(T, member, ...) T member;
struct i915_params {
	I915_PARAMS_FOR_EACH(MEMBER);
};
#undef MEMBER

extern struct i915_params i915_modparams __read_mostly;
<<<<<<< HEAD
=======

void i915_params_dump(const struct i915_params *params, struct drm_printer *p);
>>>>>>> 661e50bc

#endif
<|MERGE_RESOLUTION|>--- conflicted
+++ resolved
@@ -28,46 +28,26 @@
 #include <linux/bitops.h>
 #include <linux/cache.h> /* for __read_mostly */
 
-<<<<<<< HEAD
-=======
 struct drm_printer;
 
 #define ENABLE_GUC_SUBMISSION		BIT(0)
 #define ENABLE_GUC_LOAD_HUC		BIT(1)
 
->>>>>>> 661e50bc
 #define I915_PARAMS_FOR_EACH(param) \
 	param(char *, vbt_firmware, NULL) \
 	param(int, modeset, -1) \
 	param(int, panel_ignore_lid, 1) \
-<<<<<<< HEAD
-	param(int, semaphores, -1) \
-	param(int, lvds_channel_mode, 0) \
-	param(int, panel_use_ssc, -1) \
-	param(int, vbt_sdvo_panel_type, -1) \
-	param(int, enable_rc6, -1) \
-	param(int, enable_dc, -1) \
-	param(int, enable_fbc, -1) \
-	param(int, enable_ppgtt, -1) \
-	param(int, enable_execlists, -1) \
-=======
 	param(int, lvds_channel_mode, 0) \
 	param(int, panel_use_ssc, -1) \
 	param(int, vbt_sdvo_panel_type, -1) \
 	param(int, enable_dc, -1) \
 	param(int, enable_fbc, -1) \
 	param(int, enable_ppgtt, -1) \
->>>>>>> 661e50bc
 	param(int, enable_psr, -1) \
 	param(int, disable_power_well, -1) \
 	param(int, enable_ips, 1) \
 	param(int, invert_brightness, 0) \
-<<<<<<< HEAD
-	param(int, enable_guc_loading, 0) \
-	param(int, enable_guc_submission, 0) \
-=======
 	param(int, enable_guc, 0) \
->>>>>>> 661e50bc
 	param(int, guc_log_level, -1) \
 	param(char *, guc_firmware_path, NULL) \
 	param(char *, huc_firmware_path, NULL) \
@@ -98,10 +78,7 @@
 #undef MEMBER
 
 extern struct i915_params i915_modparams __read_mostly;
-<<<<<<< HEAD
-=======
 
 void i915_params_dump(const struct i915_params *params, struct drm_printer *p);
->>>>>>> 661e50bc
 
 #endif
