--- conflicted
+++ resolved
@@ -887,647 +887,6 @@
 	}
 }
 
-<<<<<<< HEAD
-static int wa_add(struct drm_i915_private *dev_priv,
-		  i915_reg_t addr,
-		  const u32 mask, const u32 val)
-{
-	const u32 idx = dev_priv->workarounds.count;
-
-	if (WARN_ON(idx >= I915_MAX_WA_REGS))
-		return -ENOSPC;
-
-	dev_priv->workarounds.reg[idx].addr = addr;
-	dev_priv->workarounds.reg[idx].value = val;
-	dev_priv->workarounds.reg[idx].mask = mask;
-
-	dev_priv->workarounds.count++;
-
-	return 0;
-}
-
-#define WA_REG(addr, mask, val) do { \
-		const int r = wa_add(dev_priv, (addr), (mask), (val)); \
-		if (r) \
-			return r; \
-	} while (0)
-
-#define WA_SET_BIT_MASKED(addr, mask) \
-	WA_REG(addr, (mask), _MASKED_BIT_ENABLE(mask))
-
-#define WA_CLR_BIT_MASKED(addr, mask) \
-	WA_REG(addr, (mask), _MASKED_BIT_DISABLE(mask))
-
-#define WA_SET_FIELD_MASKED(addr, mask, value) \
-	WA_REG(addr, mask, _MASKED_FIELD(mask, value))
-
-static int wa_ring_whitelist_reg(struct intel_engine_cs *engine,
-				 i915_reg_t reg)
-{
-	struct drm_i915_private *dev_priv = engine->i915;
-	struct i915_workarounds *wa = &dev_priv->workarounds;
-	const uint32_t index = wa->hw_whitelist_count[engine->id];
-
-	if (WARN_ON(index >= RING_MAX_NONPRIV_SLOTS))
-		return -EINVAL;
-
-	I915_WRITE(RING_FORCE_TO_NONPRIV(engine->mmio_base, index),
-		   i915_mmio_reg_offset(reg));
-	wa->hw_whitelist_count[engine->id]++;
-
-	return 0;
-}
-
-static int gen8_init_workarounds(struct intel_engine_cs *engine)
-{
-	struct drm_i915_private *dev_priv = engine->i915;
-
-	WA_SET_BIT_MASKED(INSTPM, INSTPM_FORCE_ORDERING);
-
-	/* WaDisableAsyncFlipPerfMode:bdw,chv */
-	WA_SET_BIT_MASKED(MI_MODE, ASYNC_FLIP_PERF_DISABLE);
-
-	/* WaDisablePartialInstShootdown:bdw,chv */
-	WA_SET_BIT_MASKED(GEN8_ROW_CHICKEN,
-			  PARTIAL_INSTRUCTION_SHOOTDOWN_DISABLE);
-
-	/* Use Force Non-Coherent whenever executing a 3D context. This is a
-	 * workaround for for a possible hang in the unlikely event a TLB
-	 * invalidation occurs during a PSD flush.
-	 */
-	/* WaForceEnableNonCoherent:bdw,chv */
-	/* WaHdcDisableFetchWhenMasked:bdw,chv */
-	WA_SET_BIT_MASKED(HDC_CHICKEN0,
-			  HDC_DONOT_FETCH_MEM_WHEN_MASKED |
-			  HDC_FORCE_NON_COHERENT);
-
-	/* From the Haswell PRM, Command Reference: Registers, CACHE_MODE_0:
-	 * "The Hierarchical Z RAW Stall Optimization allows non-overlapping
-	 *  polygons in the same 8x4 pixel/sample area to be processed without
-	 *  stalling waiting for the earlier ones to write to Hierarchical Z
-	 *  buffer."
-	 *
-	 * This optimization is off by default for BDW and CHV; turn it on.
-	 */
-	WA_CLR_BIT_MASKED(CACHE_MODE_0_GEN7, HIZ_RAW_STALL_OPT_DISABLE);
-
-	/* Wa4x4STCOptimizationDisable:bdw,chv */
-	WA_SET_BIT_MASKED(CACHE_MODE_1, GEN8_4x4_STC_OPTIMIZATION_DISABLE);
-
-	/*
-	 * BSpec recommends 8x4 when MSAA is used,
-	 * however in practice 16x4 seems fastest.
-	 *
-	 * Note that PS/WM thread counts depend on the WIZ hashing
-	 * disable bit, which we don't touch here, but it's good
-	 * to keep in mind (see 3DSTATE_PS and 3DSTATE_WM).
-	 */
-	WA_SET_FIELD_MASKED(GEN7_GT_MODE,
-			    GEN6_WIZ_HASHING_MASK,
-			    GEN6_WIZ_HASHING_16x4);
-
-	return 0;
-}
-
-static int bdw_init_workarounds(struct intel_engine_cs *engine)
-{
-	struct drm_i915_private *dev_priv = engine->i915;
-	int ret;
-
-	ret = gen8_init_workarounds(engine);
-	if (ret)
-		return ret;
-
-	/* WaDisableThreadStallDopClockGating:bdw (pre-production) */
-	WA_SET_BIT_MASKED(GEN8_ROW_CHICKEN, STALL_DOP_GATING_DISABLE);
-
-	/* WaDisableDopClockGating:bdw
-	 *
-	 * Also see the related UCGTCL1 write in broadwell_init_clock_gating()
-	 * to disable EUTC clock gating.
-	 */
-	WA_SET_BIT_MASKED(GEN7_ROW_CHICKEN2,
-			  DOP_CLOCK_GATING_DISABLE);
-
-	WA_SET_BIT_MASKED(HALF_SLICE_CHICKEN3,
-			  GEN8_SAMPLER_POWER_BYPASS_DIS);
-
-	WA_SET_BIT_MASKED(HDC_CHICKEN0,
-			  /* WaForceContextSaveRestoreNonCoherent:bdw */
-			  HDC_FORCE_CONTEXT_SAVE_RESTORE_NON_COHERENT |
-			  /* WaDisableFenceDestinationToSLM:bdw (pre-prod) */
-			  (IS_BDW_GT3(dev_priv) ? HDC_FENCE_DEST_SLM_DISABLE : 0));
-
-	return 0;
-}
-
-static int chv_init_workarounds(struct intel_engine_cs *engine)
-{
-	struct drm_i915_private *dev_priv = engine->i915;
-	int ret;
-
-	ret = gen8_init_workarounds(engine);
-	if (ret)
-		return ret;
-
-	/* WaDisableThreadStallDopClockGating:chv */
-	WA_SET_BIT_MASKED(GEN8_ROW_CHICKEN, STALL_DOP_GATING_DISABLE);
-
-	/* Improve HiZ throughput on CHV. */
-	WA_SET_BIT_MASKED(HIZ_CHICKEN, CHV_HZ_8X8_MODE_IN_1X);
-
-	return 0;
-}
-
-static int gen9_init_workarounds(struct intel_engine_cs *engine)
-{
-	struct drm_i915_private *dev_priv = engine->i915;
-	int ret;
-
-	/* WaConextSwitchWithConcurrentTLBInvalidate:skl,bxt,kbl,glk,cfl */
-	I915_WRITE(GEN9_CSFE_CHICKEN1_RCS, _MASKED_BIT_ENABLE(GEN9_PREEMPT_GPGPU_SYNC_SWITCH_DISABLE));
-
-	/* WaEnableLbsSlaRetryTimerDecrement:skl,bxt,kbl,glk,cfl */
-	I915_WRITE(BDW_SCRATCH1, I915_READ(BDW_SCRATCH1) |
-		   GEN9_LBS_SLA_RETRY_TIMER_DECREMENT_ENABLE);
-
-	/* WaDisableKillLogic:bxt,skl,kbl */
-	if (!IS_COFFEELAKE(dev_priv))
-		I915_WRITE(GAM_ECOCHK, I915_READ(GAM_ECOCHK) |
-			   ECOCHK_DIS_TLB);
-
-	if (HAS_LLC(dev_priv)) {
-		/* WaCompressedResourceSamplerPbeMediaNewHashMode:skl,kbl
-		 *
-		 * Must match Display Engine. See
-		 * WaCompressedResourceDisplayNewHashMode.
-		 */
-		WA_SET_BIT_MASKED(COMMON_SLICE_CHICKEN2,
-				  GEN9_PBE_COMPRESSED_HASH_SELECTION);
-		WA_SET_BIT_MASKED(GEN9_HALF_SLICE_CHICKEN7,
-				  GEN9_SAMPLER_HASH_COMPRESSED_READ_ADDR);
-
-		I915_WRITE(MMCD_MISC_CTRL,
-			   I915_READ(MMCD_MISC_CTRL) |
-			   MMCD_PCLA |
-			   MMCD_HOTSPOT_EN);
-	}
-
-	/* WaClearFlowControlGpgpuContextSave:skl,bxt,kbl,glk,cfl */
-	/* WaDisablePartialInstShootdown:skl,bxt,kbl,glk,cfl */
-	WA_SET_BIT_MASKED(GEN8_ROW_CHICKEN,
-			  FLOW_CONTROL_ENABLE |
-			  PARTIAL_INSTRUCTION_SHOOTDOWN_DISABLE);
-
-	/* Syncing dependencies between camera and graphics:skl,bxt,kbl */
-	if (!IS_COFFEELAKE(dev_priv))
-		WA_SET_BIT_MASKED(HALF_SLICE_CHICKEN3,
-				  GEN9_DISABLE_OCL_OOB_SUPPRESS_LOGIC);
-
-	/* WaEnableYV12BugFixInHalfSliceChicken7:skl,bxt,kbl,glk,cfl */
-	/* WaEnableSamplerGPGPUPreemptionSupport:skl,bxt,kbl,cfl */
-	WA_SET_BIT_MASKED(GEN9_HALF_SLICE_CHICKEN7,
-			  GEN9_ENABLE_YV12_BUGFIX |
-			  GEN9_ENABLE_GPGPU_PREEMPTION);
-
-	/* Wa4x4STCOptimizationDisable:skl,bxt,kbl,glk,cfl */
-	/* WaDisablePartialResolveInVc:skl,bxt,kbl,cfl */
-	WA_SET_BIT_MASKED(CACHE_MODE_1, (GEN8_4x4_STC_OPTIMIZATION_DISABLE |
-					 GEN9_PARTIAL_RESOLVE_IN_VC_DISABLE));
-
-	/* WaCcsTlbPrefetchDisable:skl,bxt,kbl,glk,cfl */
-	WA_CLR_BIT_MASKED(GEN9_HALF_SLICE_CHICKEN5,
-			  GEN9_CCS_TLB_PREFETCH_ENABLE);
-
-	/* WaForceContextSaveRestoreNonCoherent:skl,bxt,kbl,cfl */
-	WA_SET_BIT_MASKED(HDC_CHICKEN0,
-			  HDC_FORCE_CONTEXT_SAVE_RESTORE_NON_COHERENT |
-			  HDC_FORCE_CSR_NON_COHERENT_OVR_DISABLE);
-
-	/* WaForceEnableNonCoherent and WaDisableHDCInvalidation are
-	 * both tied to WaForceContextSaveRestoreNonCoherent
-	 * in some hsds for skl. We keep the tie for all gen9. The
-	 * documentation is a bit hazy and so we want to get common behaviour,
-	 * even though there is no clear evidence we would need both on kbl/bxt.
-	 * This area has been source of system hangs so we play it safe
-	 * and mimic the skl regardless of what bspec says.
-	 *
-	 * Use Force Non-Coherent whenever executing a 3D context. This
-	 * is a workaround for a possible hang in the unlikely event
-	 * a TLB invalidation occurs during a PSD flush.
-	 */
-
-	/* WaForceEnableNonCoherent:skl,bxt,kbl,cfl */
-	WA_SET_BIT_MASKED(HDC_CHICKEN0,
-			  HDC_FORCE_NON_COHERENT);
-
-	/* WaDisableHDCInvalidation:skl,bxt,kbl,cfl */
-	I915_WRITE(GAM_ECOCHK, I915_READ(GAM_ECOCHK) |
-		   BDW_DISABLE_HDC_INVALIDATION);
-
-	/* WaDisableSamplerPowerBypassForSOPingPong:skl,bxt,kbl,cfl */
-	if (IS_SKYLAKE(dev_priv) ||
-	    IS_KABYLAKE(dev_priv) ||
-	    IS_COFFEELAKE(dev_priv))
-		WA_SET_BIT_MASKED(HALF_SLICE_CHICKEN3,
-				  GEN8_SAMPLER_POWER_BYPASS_DIS);
-
-	/* WaDisableSTUnitPowerOptimization:skl,bxt,kbl,glk,cfl */
-	WA_SET_BIT_MASKED(HALF_SLICE_CHICKEN2, GEN8_ST_PO_DISABLE);
-
-	/* WaProgramL3SqcReg1DefaultForPerf:bxt,glk */
-	if (IS_GEN9_LP(dev_priv)) {
-		u32 val = I915_READ(GEN8_L3SQCREG1);
-
-		val &= ~L3_PRIO_CREDITS_MASK;
-		val |= L3_GENERAL_PRIO_CREDITS(62) | L3_HIGH_PRIO_CREDITS(2);
-		I915_WRITE(GEN8_L3SQCREG1, val);
-	}
-
-	/* WaOCLCoherentLineFlush:skl,bxt,kbl,cfl */
-	I915_WRITE(GEN8_L3SQCREG4, (I915_READ(GEN8_L3SQCREG4) |
-				    GEN8_LQSC_FLUSH_COHERENT_LINES));
-
-	/*
-	 * Supporting preemption with fine-granularity requires changes in the
-	 * batch buffer programming. Since we can't break old userspace, we
-	 * need to set our default preemption level to safe value. Userspace is
-	 * still able to use more fine-grained preemption levels, since in
-	 * WaEnablePreemptionGranularityControlByUMD we're whitelisting the
-	 * per-ctx register. As such, WaDisable{3D,GPGPU}MidCmdPreemption are
-	 * not real HW workarounds, but merely a way to start using preemption
-	 * while maintaining old contract with userspace.
-	 */
-
-	/* WaDisable3DMidCmdPreemption:skl,bxt,glk,cfl,[cnl] */
-	WA_CLR_BIT_MASKED(GEN8_CS_CHICKEN1, GEN9_PREEMPT_3D_OBJECT_LEVEL);
-
-	/* WaDisableGPGPUMidCmdPreemption:skl,bxt,blk,cfl,[cnl] */
-	WA_SET_FIELD_MASKED(GEN8_CS_CHICKEN1, GEN9_PREEMPT_GPGPU_LEVEL_MASK,
-			    GEN9_PREEMPT_GPGPU_COMMAND_LEVEL);
-
-	/* WaClearHIZ_WM_CHICKEN3:bxt,glk */
-	if (IS_GEN9_LP(dev_priv))
-		WA_SET_BIT_MASKED(GEN9_WM_CHICKEN3, GEN9_FACTOR_IN_CLR_VAL_HIZ);
-
-	/* WaVFEStateAfterPipeControlwithMediaStateClear:skl,bxt,glk,cfl */
-	ret = wa_ring_whitelist_reg(engine, GEN9_CTX_PREEMPT_REG);
-	if (ret)
-		return ret;
-
-	/* WaEnablePreemptionGranularityControlByUMD:skl,bxt,kbl,cfl,[cnl] */
-	I915_WRITE(GEN7_FF_SLICE_CS_CHICKEN1,
-		   _MASKED_BIT_ENABLE(GEN9_FFSC_PERCTX_PREEMPT_CTRL));
-	ret = wa_ring_whitelist_reg(engine, GEN8_CS_CHICKEN1);
-	if (ret)
-		return ret;
-
-	/* WaAllowUMDToModifyHDCChicken1:skl,bxt,kbl,glk,cfl */
-	ret = wa_ring_whitelist_reg(engine, GEN8_HDC_CHICKEN1);
-	if (ret)
-		return ret;
-
-	return 0;
-}
-
-static int skl_tune_iz_hashing(struct intel_engine_cs *engine)
-{
-	struct drm_i915_private *dev_priv = engine->i915;
-	u8 vals[3] = { 0, 0, 0 };
-	unsigned int i;
-
-	for (i = 0; i < 3; i++) {
-		u8 ss;
-
-		/*
-		 * Only consider slices where one, and only one, subslice has 7
-		 * EUs
-		 */
-		if (!is_power_of_2(INTEL_INFO(dev_priv)->sseu.subslice_7eu[i]))
-			continue;
-
-		/*
-		 * subslice_7eu[i] != 0 (because of the check above) and
-		 * ss_max == 4 (maximum number of subslices possible per slice)
-		 *
-		 * ->    0 <= ss <= 3;
-		 */
-		ss = ffs(INTEL_INFO(dev_priv)->sseu.subslice_7eu[i]) - 1;
-		vals[i] = 3 - ss;
-	}
-
-	if (vals[0] == 0 && vals[1] == 0 && vals[2] == 0)
-		return 0;
-
-	/* Tune IZ hashing. See intel_device_info_runtime_init() */
-	WA_SET_FIELD_MASKED(GEN7_GT_MODE,
-			    GEN9_IZ_HASHING_MASK(2) |
-			    GEN9_IZ_HASHING_MASK(1) |
-			    GEN9_IZ_HASHING_MASK(0),
-			    GEN9_IZ_HASHING(2, vals[2]) |
-			    GEN9_IZ_HASHING(1, vals[1]) |
-			    GEN9_IZ_HASHING(0, vals[0]));
-
-	return 0;
-}
-
-static int skl_init_workarounds(struct intel_engine_cs *engine)
-{
-	struct drm_i915_private *dev_priv = engine->i915;
-	int ret;
-
-	ret = gen9_init_workarounds(engine);
-	if (ret)
-		return ret;
-
-	/* WaEnableGapsTsvCreditFix:skl */
-	I915_WRITE(GEN8_GARBCNTL, (I915_READ(GEN8_GARBCNTL) |
-				   GEN9_GAPS_TSV_CREDIT_DISABLE));
-
-	/* WaDisableGafsUnitClkGating:skl */
-	I915_WRITE(GEN7_UCGCTL4, (I915_READ(GEN7_UCGCTL4) |
-				  GEN8_EU_GAUNIT_CLOCK_GATE_DISABLE));
-
-	/* WaInPlaceDecompressionHang:skl */
-	if (IS_SKL_REVID(dev_priv, SKL_REVID_H0, REVID_FOREVER))
-		I915_WRITE(GEN9_GAMT_ECO_REG_RW_IA,
-			   (I915_READ(GEN9_GAMT_ECO_REG_RW_IA) |
-			    GAMT_ECO_ENABLE_IN_PLACE_DECOMPRESS));
-
-	/* WaDisableLSQCROPERFforOCL:skl */
-	ret = wa_ring_whitelist_reg(engine, GEN8_L3SQCREG4);
-	if (ret)
-		return ret;
-
-	return skl_tune_iz_hashing(engine);
-}
-
-static int bxt_init_workarounds(struct intel_engine_cs *engine)
-{
-	struct drm_i915_private *dev_priv = engine->i915;
-	int ret;
-
-	ret = gen9_init_workarounds(engine);
-	if (ret)
-		return ret;
-
-	/* WaDisableThreadStallDopClockGating:bxt */
-	WA_SET_BIT_MASKED(GEN8_ROW_CHICKEN,
-			  STALL_DOP_GATING_DISABLE);
-
-	/* WaDisablePooledEuLoadBalancingFix:bxt */
-	I915_WRITE(FF_SLICE_CS_CHICKEN2,
-		   _MASKED_BIT_ENABLE(GEN9_POOLED_EU_LOAD_BALANCING_FIX_DISABLE));
-
-	/* WaToEnableHwFixForPushConstHWBug:bxt */
-	WA_SET_BIT_MASKED(COMMON_SLICE_CHICKEN2,
-			  GEN8_SBE_DISABLE_REPLAY_BUF_OPTIMIZATION);
-
-	/* WaInPlaceDecompressionHang:bxt */
-	I915_WRITE(GEN9_GAMT_ECO_REG_RW_IA,
-		   (I915_READ(GEN9_GAMT_ECO_REG_RW_IA) |
-		    GAMT_ECO_ENABLE_IN_PLACE_DECOMPRESS));
-
-	return 0;
-}
-
-static int cnl_init_workarounds(struct intel_engine_cs *engine)
-{
-	struct drm_i915_private *dev_priv = engine->i915;
-	int ret;
-
-	/* WaDisableI2mCycleOnWRPort:cnl (pre-prod) */
-	if (IS_CNL_REVID(dev_priv, CNL_REVID_B0, CNL_REVID_B0))
-		I915_WRITE(GAMT_CHKN_BIT_REG,
-			   (I915_READ(GAMT_CHKN_BIT_REG) |
-			    GAMT_CHKN_DISABLE_I2M_CYCLE_ON_WR_PORT));
-
-	/* WaForceContextSaveRestoreNonCoherent:cnl */
-	WA_SET_BIT_MASKED(CNL_HDC_CHICKEN0,
-			  HDC_FORCE_CONTEXT_SAVE_RESTORE_NON_COHERENT);
-
-	/* WaThrottleEUPerfToAvoidTDBackPressure:cnl(pre-prod) */
-	if (IS_CNL_REVID(dev_priv, CNL_REVID_B0, CNL_REVID_B0))
-		WA_SET_BIT_MASKED(GEN8_ROW_CHICKEN, THROTTLE_12_5);
-
-	/* WaDisableReplayBufferBankArbitrationOptimization:cnl */
-	WA_SET_BIT_MASKED(COMMON_SLICE_CHICKEN2,
-			  GEN8_SBE_DISABLE_REPLAY_BUF_OPTIMIZATION);
-
-	/* WaDisableEnhancedSBEVertexCaching:cnl (pre-prod) */
-	if (IS_CNL_REVID(dev_priv, 0, CNL_REVID_B0))
-		WA_SET_BIT_MASKED(COMMON_SLICE_CHICKEN2,
-				  GEN8_CSC2_SBE_VUE_CACHE_CONSERVATIVE);
-
-	/* WaInPlaceDecompressionHang:cnl */
-	I915_WRITE(GEN9_GAMT_ECO_REG_RW_IA,
-		   (I915_READ(GEN9_GAMT_ECO_REG_RW_IA) |
-		    GAMT_ECO_ENABLE_IN_PLACE_DECOMPRESS));
-
-	/* WaPushConstantDereferenceHoldDisable:cnl */
-	WA_SET_BIT_MASKED(GEN7_ROW_CHICKEN2, PUSH_CONSTANT_DEREF_DISABLE);
-
-	/* FtrEnableFastAnisoL1BankingFix: cnl */
-	WA_SET_BIT_MASKED(HALF_SLICE_CHICKEN3, CNL_FAST_ANISO_L1_BANKING_FIX);
-
-	/* WaDisable3DMidCmdPreemption:cnl */
-	WA_CLR_BIT_MASKED(GEN8_CS_CHICKEN1, GEN9_PREEMPT_3D_OBJECT_LEVEL);
-
-	/* WaDisableGPGPUMidCmdPreemption:cnl */
-	WA_SET_FIELD_MASKED(GEN8_CS_CHICKEN1, GEN9_PREEMPT_GPGPU_LEVEL_MASK,
-			    GEN9_PREEMPT_GPGPU_COMMAND_LEVEL);
-
-	/* WaEnablePreemptionGranularityControlByUMD:cnl */
-	I915_WRITE(GEN7_FF_SLICE_CS_CHICKEN1,
-		   _MASKED_BIT_ENABLE(GEN9_FFSC_PERCTX_PREEMPT_CTRL));
-	ret= wa_ring_whitelist_reg(engine, GEN8_CS_CHICKEN1);
-	if (ret)
-		return ret;
-
-	/* WaDisableEarlyEOT:cnl */
-	WA_SET_BIT_MASKED(GEN8_ROW_CHICKEN, DISABLE_EARLY_EOT);
-
-	return 0;
-}
-
-static int kbl_init_workarounds(struct intel_engine_cs *engine)
-{
-	struct drm_i915_private *dev_priv = engine->i915;
-	int ret;
-
-	ret = gen9_init_workarounds(engine);
-	if (ret)
-		return ret;
-
-	/* WaEnableGapsTsvCreditFix:kbl */
-	I915_WRITE(GEN8_GARBCNTL, (I915_READ(GEN8_GARBCNTL) |
-				   GEN9_GAPS_TSV_CREDIT_DISABLE));
-
-	/* WaDisableDynamicCreditSharing:kbl */
-	if (IS_KBL_REVID(dev_priv, 0, KBL_REVID_B0))
-		I915_WRITE(GAMT_CHKN_BIT_REG,
-			   (I915_READ(GAMT_CHKN_BIT_REG) |
-			    GAMT_CHKN_DISABLE_DYNAMIC_CREDIT_SHARING));
-
-	/* WaDisableFenceDestinationToSLM:kbl (pre-prod) */
-	if (IS_KBL_REVID(dev_priv, KBL_REVID_A0, KBL_REVID_A0))
-		WA_SET_BIT_MASKED(HDC_CHICKEN0,
-				  HDC_FENCE_DEST_SLM_DISABLE);
-
-	/* WaToEnableHwFixForPushConstHWBug:kbl */
-	if (IS_KBL_REVID(dev_priv, KBL_REVID_C0, REVID_FOREVER))
-		WA_SET_BIT_MASKED(COMMON_SLICE_CHICKEN2,
-				  GEN8_SBE_DISABLE_REPLAY_BUF_OPTIMIZATION);
-
-	/* WaDisableGafsUnitClkGating:kbl */
-	I915_WRITE(GEN7_UCGCTL4, (I915_READ(GEN7_UCGCTL4) |
-				  GEN8_EU_GAUNIT_CLOCK_GATE_DISABLE));
-
-	/* WaDisableSbeCacheDispatchPortSharing:kbl */
-	WA_SET_BIT_MASKED(
-		GEN7_HALF_SLICE_CHICKEN1,
-		GEN7_SBE_SS_CACHE_DISPATCH_PORT_SHARING_DISABLE);
-
-	/* WaInPlaceDecompressionHang:kbl */
-	I915_WRITE(GEN9_GAMT_ECO_REG_RW_IA,
-		   (I915_READ(GEN9_GAMT_ECO_REG_RW_IA) |
-		    GAMT_ECO_ENABLE_IN_PLACE_DECOMPRESS));
-
-	/* WaDisableLSQCROPERFforOCL:kbl */
-	ret = wa_ring_whitelist_reg(engine, GEN8_L3SQCREG4);
-	if (ret)
-		return ret;
-
-	return 0;
-}
-
-static int glk_init_workarounds(struct intel_engine_cs *engine)
-{
-	struct drm_i915_private *dev_priv = engine->i915;
-	int ret;
-
-	ret = gen9_init_workarounds(engine);
-	if (ret)
-		return ret;
-
-	/* WA #0862: Userspace has to set "Barrier Mode" to avoid hangs. */
-	ret = wa_ring_whitelist_reg(engine, GEN9_SLICE_COMMON_ECO_CHICKEN1);
-	if (ret)
-		return ret;
-
-	/* WaToEnableHwFixForPushConstHWBug:glk */
-	WA_SET_BIT_MASKED(COMMON_SLICE_CHICKEN2,
-			  GEN8_SBE_DISABLE_REPLAY_BUF_OPTIMIZATION);
-
-	return 0;
-}
-
-static int cfl_init_workarounds(struct intel_engine_cs *engine)
-{
-	struct drm_i915_private *dev_priv = engine->i915;
-	int ret;
-
-	ret = gen9_init_workarounds(engine);
-	if (ret)
-		return ret;
-
-	/* WaEnableGapsTsvCreditFix:cfl */
-	I915_WRITE(GEN8_GARBCNTL, (I915_READ(GEN8_GARBCNTL) |
-				   GEN9_GAPS_TSV_CREDIT_DISABLE));
-
-	/* WaToEnableHwFixForPushConstHWBug:cfl */
-	WA_SET_BIT_MASKED(COMMON_SLICE_CHICKEN2,
-			  GEN8_SBE_DISABLE_REPLAY_BUF_OPTIMIZATION);
-
-	/* WaDisableGafsUnitClkGating:cfl */
-	I915_WRITE(GEN7_UCGCTL4, (I915_READ(GEN7_UCGCTL4) |
-				  GEN8_EU_GAUNIT_CLOCK_GATE_DISABLE));
-
-	/* WaDisableSbeCacheDispatchPortSharing:cfl */
-	WA_SET_BIT_MASKED(
-		GEN7_HALF_SLICE_CHICKEN1,
-		GEN7_SBE_SS_CACHE_DISPATCH_PORT_SHARING_DISABLE);
-
-	/* WaInPlaceDecompressionHang:cfl */
-	I915_WRITE(GEN9_GAMT_ECO_REG_RW_IA,
-		   (I915_READ(GEN9_GAMT_ECO_REG_RW_IA) |
-		    GAMT_ECO_ENABLE_IN_PLACE_DECOMPRESS));
-
-	return 0;
-}
-
-int init_workarounds_ring(struct intel_engine_cs *engine)
-{
-	struct drm_i915_private *dev_priv = engine->i915;
-	int err;
-
-	if (GEM_WARN_ON(engine->id != RCS))
-		return -EINVAL;
-
-	dev_priv->workarounds.count = 0;
-	dev_priv->workarounds.hw_whitelist_count[engine->id] = 0;
-
-	if (IS_BROADWELL(dev_priv))
-		err = bdw_init_workarounds(engine);
-	else if (IS_CHERRYVIEW(dev_priv))
-		err = chv_init_workarounds(engine);
-	else if (IS_SKYLAKE(dev_priv))
-		err =  skl_init_workarounds(engine);
-	else if (IS_BROXTON(dev_priv))
-		err = bxt_init_workarounds(engine);
-	else if (IS_KABYLAKE(dev_priv))
-		err = kbl_init_workarounds(engine);
-	else if (IS_GEMINILAKE(dev_priv))
-		err =  glk_init_workarounds(engine);
-	else if (IS_COFFEELAKE(dev_priv))
-		err = cfl_init_workarounds(engine);
-	else if (IS_CANNONLAKE(dev_priv))
-		err = cnl_init_workarounds(engine);
-	else
-		err = 0;
-	if (err)
-		return err;
-
-	DRM_DEBUG_DRIVER("%s: Number of context specific w/a: %d\n",
-			 engine->name, dev_priv->workarounds.count);
-	return 0;
-}
-
-int intel_ring_workarounds_emit(struct i915_request *rq)
-{
-	struct i915_workarounds *w = &rq->i915->workarounds;
-	u32 *cs;
-	int ret, i;
-
-	if (w->count == 0)
-		return 0;
-
-	ret = rq->engine->emit_flush(rq, EMIT_BARRIER);
-	if (ret)
-		return ret;
-
-	cs = intel_ring_begin(rq, w->count * 2 + 2);
-	if (IS_ERR(cs))
-		return PTR_ERR(cs);
-
-	*cs++ = MI_LOAD_REGISTER_IMM(w->count);
-	for (i = 0; i < w->count; i++) {
-		*cs++ = i915_mmio_reg_offset(w->reg[i].addr);
-		*cs++ = w->reg[i].value;
-	}
-	*cs++ = MI_NOOP;
-
-	intel_ring_advance(rq, cs);
-
-	ret = rq->engine->emit_flush(rq, EMIT_BARRIER);
-	if (ret)
-		return ret;
-
-	return 0;
-}
-
-=======
->>>>>>> 568cf2e6
 static bool ring_is_idle(struct intel_engine_cs *engine)
 {
 	struct drm_i915_private *dev_priv = engine->i915;
