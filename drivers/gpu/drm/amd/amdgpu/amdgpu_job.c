--- conflicted
+++ resolved
@@ -38,11 +38,7 @@
 	struct amdgpu_device *adev = ring->adev;
 	int idx;
 
-<<<<<<< HEAD
-	if (!drm_dev_enter(&adev->ddev, &idx)) {
-=======
 	if (!drm_dev_enter(adev_to_drm(adev), &idx)) {
->>>>>>> df0cc57e
 		DRM_INFO("%s - device unplugged skipping recovery on scheduler:%s",
 			 __func__, s_job->sched->name);
 
