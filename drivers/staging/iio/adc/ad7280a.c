--- conflicted
+++ resolved
@@ -96,16 +96,10 @@
 #define AD7280A_NUM_CH			(AD7280A_AUX_ADC_6 - \
 					AD7280A_CELL_VOLTAGE_1 + 1)
 
-<<<<<<< HEAD
-#define AD7280A_CALC_VOLTAGE_CHAN_NUM(d, c) ((d * AD7280A_CELLS_PER_DEV) + c)
-#define AD7280A_CALC_TEMP_CHAN_NUM(d, c)    ((d * AD7280A_CELLS_PER_DEV) + \
-					     c - AD7280A_CELLS_PER_DEV)
-=======
 #define AD7280A_CALC_VOLTAGE_CHAN_NUM(d, c) (((d) * AD7280A_CELLS_PER_DEV) + \
 					     (c))
 #define AD7280A_CALC_TEMP_CHAN_NUM(d, c)    (((d) * AD7280A_CELLS_PER_DEV) + \
 					     (c) - AD7280A_CELLS_PER_DEV)
->>>>>>> 0ecfebd2
 
 #define AD7280A_DEVADDR_MASTER		0
 #define AD7280A_DEVADDR_ALL		0x1F
@@ -394,19 +388,11 @@
 		}
 	}
 	ret = -EFAULT;
-<<<<<<< HEAD
 
 error_power_down:
 	ad7280_write(st, AD7280A_DEVADDR_MASTER, AD7280A_CONTROL_HB, 1,
 		     AD7280A_CTRL_HB_PWRDN_SW | st->ctrl_hb);
 
-=======
-
-error_power_down:
-	ad7280_write(st, AD7280A_DEVADDR_MASTER, AD7280A_CONTROL_HB, 1,
-		     AD7280A_CTRL_HB_PWRDN_SW | st->ctrl_hb);
-
->>>>>>> 0ecfebd2
 	return ret;
 }
 
