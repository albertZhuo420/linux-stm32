/* SPDX-License-Identifier: (LGPL-2.1 OR BSD-2-Clause) */
#ifndef __BPF_TRACING_H__
#define __BPF_TRACING_H__

/* Scan the ARCH passed in from ARCH env variable (see Makefile) */
#if defined(__TARGET_ARCH_x86)
	#define bpf_target_x86
	#define bpf_target_defined
#elif defined(__TARGET_ARCH_s390)
	#define bpf_target_s390
	#define bpf_target_defined
#elif defined(__TARGET_ARCH_arm)
	#define bpf_target_arm
	#define bpf_target_defined
#elif defined(__TARGET_ARCH_arm64)
	#define bpf_target_arm64
	#define bpf_target_defined
#elif defined(__TARGET_ARCH_mips)
	#define bpf_target_mips
	#define bpf_target_defined
#elif defined(__TARGET_ARCH_powerpc)
	#define bpf_target_powerpc
	#define bpf_target_defined
#elif defined(__TARGET_ARCH_sparc)
	#define bpf_target_sparc
	#define bpf_target_defined
#elif defined(__TARGET_ARCH_riscv)
	#define bpf_target_riscv
	#define bpf_target_defined
#elif defined(__TARGET_ARCH_arc)
	#define bpf_target_arc
	#define bpf_target_defined
#else

/* Fall back to what the compiler says */
#if defined(__x86_64__)
	#define bpf_target_x86
	#define bpf_target_defined
#elif defined(__s390__)
	#define bpf_target_s390
	#define bpf_target_defined
#elif defined(__arm__)
	#define bpf_target_arm
	#define bpf_target_defined
#elif defined(__aarch64__)
	#define bpf_target_arm64
	#define bpf_target_defined
#elif defined(__mips__)
	#define bpf_target_mips
	#define bpf_target_defined
#elif defined(__powerpc__)
	#define bpf_target_powerpc
	#define bpf_target_defined
#elif defined(__sparc__)
	#define bpf_target_sparc
	#define bpf_target_defined
#elif defined(__riscv) && __riscv_xlen == 64
	#define bpf_target_riscv
	#define bpf_target_defined
#elif defined(__arc__)
	#define bpf_target_arc
	#define bpf_target_defined
#endif /* no compiler target */

#endif

#ifndef __BPF_TARGET_MISSING
#define __BPF_TARGET_MISSING "GCC error \"Must specify a BPF target arch via __TARGET_ARCH_xxx\""
#endif

#if defined(bpf_target_x86)

#if defined(__KERNEL__) || defined(__VMLINUX_H__)

#define __PT_PARM1_REG di
#define __PT_PARM2_REG si
#define __PT_PARM3_REG dx
#define __PT_PARM4_REG cx
#define __PT_PARM5_REG r8
#define __PT_RET_REG sp
#define __PT_FP_REG bp
#define __PT_RC_REG ax
#define __PT_SP_REG sp
#define __PT_IP_REG ip
/* syscall uses r10 for PARM4 */
#define PT_REGS_PARM4_SYSCALL(x) ((x)->r10)
#define PT_REGS_PARM4_CORE_SYSCALL(x) BPF_CORE_READ(x, r10)

#else

#ifdef __i386__

#define __PT_PARM1_REG eax
#define __PT_PARM2_REG edx
#define __PT_PARM3_REG ecx
/* i386 kernel is built with -mregparm=3 */
#define __PT_PARM4_REG __unsupported__
#define __PT_PARM5_REG __unsupported__
#define __PT_RET_REG esp
#define __PT_FP_REG ebp
#define __PT_RC_REG eax
#define __PT_SP_REG esp
#define __PT_IP_REG eip

#else /* __i386__ */

#define __PT_PARM1_REG rdi
#define __PT_PARM2_REG rsi
#define __PT_PARM3_REG rdx
#define __PT_PARM4_REG rcx
#define __PT_PARM5_REG r8
#define __PT_RET_REG rsp
#define __PT_FP_REG rbp
#define __PT_RC_REG rax
#define __PT_SP_REG rsp
#define __PT_IP_REG rip
/* syscall uses r10 for PARM4 */
#define PT_REGS_PARM4_SYSCALL(x) ((x)->r10)
#define PT_REGS_PARM4_CORE_SYSCALL(x) BPF_CORE_READ(x, r10)

#endif /* __i386__ */

#endif /* __KERNEL__ || __VMLINUX_H__ */

#elif defined(bpf_target_s390)

struct pt_regs___s390 {
	unsigned long orig_gpr2;
};

/* s390 provides user_pt_regs instead of struct pt_regs to userspace */
#define __PT_REGS_CAST(x) ((const user_pt_regs *)(x))
#define __PT_PARM1_REG gprs[2]
#define __PT_PARM2_REG gprs[3]
#define __PT_PARM3_REG gprs[4]
#define __PT_PARM4_REG gprs[5]
#define __PT_PARM5_REG gprs[6]
#define __PT_RET_REG grps[14]
#define __PT_FP_REG gprs[11]	/* Works only with CONFIG_FRAME_POINTER */
#define __PT_RC_REG gprs[2]
#define __PT_SP_REG gprs[15]
#define __PT_IP_REG psw.addr
#define PT_REGS_PARM1_SYSCALL(x) ({ _Pragma("GCC error \"use PT_REGS_PARM1_CORE_SYSCALL() instead\""); 0l; })
#define PT_REGS_PARM1_CORE_SYSCALL(x) BPF_CORE_READ((const struct pt_regs___s390 *)(x), orig_gpr2)

#elif defined(bpf_target_arm)

#define __PT_PARM1_REG uregs[0]
#define __PT_PARM2_REG uregs[1]
#define __PT_PARM3_REG uregs[2]
#define __PT_PARM4_REG uregs[3]
#define __PT_PARM5_REG uregs[4]
#define __PT_RET_REG uregs[14]
#define __PT_FP_REG uregs[11]	/* Works only with CONFIG_FRAME_POINTER */
#define __PT_RC_REG uregs[0]
#define __PT_SP_REG uregs[13]
#define __PT_IP_REG uregs[12]

#elif defined(bpf_target_arm64)

struct pt_regs___arm64 {
	unsigned long orig_x0;
};

/* arm64 provides struct user_pt_regs instead of struct pt_regs to userspace */
#define __PT_REGS_CAST(x) ((const struct user_pt_regs *)(x))
#define __PT_PARM1_REG regs[0]
#define __PT_PARM2_REG regs[1]
#define __PT_PARM3_REG regs[2]
#define __PT_PARM4_REG regs[3]
#define __PT_PARM5_REG regs[4]
#define __PT_RET_REG regs[30]
#define __PT_FP_REG regs[29]	/* Works only with CONFIG_FRAME_POINTER */
#define __PT_RC_REG regs[0]
#define __PT_SP_REG sp
#define __PT_IP_REG pc
#define PT_REGS_PARM1_SYSCALL(x) ({ _Pragma("GCC error \"use PT_REGS_PARM1_CORE_SYSCALL() instead\""); 0l; })
#define PT_REGS_PARM1_CORE_SYSCALL(x) BPF_CORE_READ((const struct pt_regs___arm64 *)(x), orig_x0)

#elif defined(bpf_target_mips)

#define __PT_PARM1_REG regs[4]
#define __PT_PARM2_REG regs[5]
#define __PT_PARM3_REG regs[6]
#define __PT_PARM4_REG regs[7]
#define __PT_PARM5_REG regs[8]
#define __PT_RET_REG regs[31]
#define __PT_FP_REG regs[30]	/* Works only with CONFIG_FRAME_POINTER */
#define __PT_RC_REG regs[2]
#define __PT_SP_REG regs[29]
#define __PT_IP_REG cp0_epc

#elif defined(bpf_target_powerpc)

#define __PT_PARM1_REG gpr[3]
#define __PT_PARM2_REG gpr[4]
#define __PT_PARM3_REG gpr[5]
#define __PT_PARM4_REG gpr[6]
#define __PT_PARM5_REG gpr[7]
#define __PT_RET_REG regs[31]
#define __PT_FP_REG __unsupported__
#define __PT_RC_REG gpr[3]
#define __PT_SP_REG sp
#define __PT_IP_REG nip
/* powerpc does not select ARCH_HAS_SYSCALL_WRAPPER. */
#define PT_REGS_SYSCALL_REGS(ctx) ctx

#elif defined(bpf_target_sparc)

#define __PT_PARM1_REG u_regs[UREG_I0]
#define __PT_PARM2_REG u_regs[UREG_I1]
#define __PT_PARM3_REG u_regs[UREG_I2]
#define __PT_PARM4_REG u_regs[UREG_I3]
#define __PT_PARM5_REG u_regs[UREG_I4]
#define __PT_RET_REG u_regs[UREG_I7]
#define __PT_FP_REG __unsupported__
#define __PT_RC_REG u_regs[UREG_I0]
#define __PT_SP_REG u_regs[UREG_FP]
/* Should this also be a bpf_target check for the sparc case? */
#if defined(__arch64__)
#define __PT_IP_REG tpc
#else
#define __PT_IP_REG pc
#endif

#elif defined(bpf_target_riscv)

#define __PT_REGS_CAST(x) ((const struct user_regs_struct *)(x))
#define __PT_PARM1_REG a0
#define __PT_PARM2_REG a1
#define __PT_PARM3_REG a2
#define __PT_PARM4_REG a3
#define __PT_PARM5_REG a4
#define __PT_RET_REG ra
#define __PT_FP_REG s0
#define __PT_RC_REG a5
#define __PT_SP_REG sp
#define __PT_IP_REG pc
/* riscv does not select ARCH_HAS_SYSCALL_WRAPPER. */
#define PT_REGS_SYSCALL_REGS(ctx) ctx
<<<<<<< HEAD
=======

#elif defined(bpf_target_arc)

/* arc provides struct user_pt_regs instead of struct pt_regs to userspace */
#define __PT_REGS_CAST(x) ((const struct user_regs_struct *)(x))
#define __PT_PARM1_REG scratch.r0
#define __PT_PARM2_REG scratch.r1
#define __PT_PARM3_REG scratch.r2
#define __PT_PARM4_REG scratch.r3
#define __PT_PARM5_REG scratch.r4
#define __PT_RET_REG scratch.blink
#define __PT_FP_REG __unsupported__
#define __PT_RC_REG scratch.r0
#define __PT_SP_REG scratch.sp
#define __PT_IP_REG scratch.ret
/* arc does not select ARCH_HAS_SYSCALL_WRAPPER. */
#define PT_REGS_SYSCALL_REGS(ctx) ctx
>>>>>>> 88084a3d

#endif

#if defined(bpf_target_defined)

struct pt_regs;

/* allow some architecutres to override `struct pt_regs` */
#ifndef __PT_REGS_CAST
#define __PT_REGS_CAST(x) (x)
#endif

#define PT_REGS_PARM1(x) (__PT_REGS_CAST(x)->__PT_PARM1_REG)
#define PT_REGS_PARM2(x) (__PT_REGS_CAST(x)->__PT_PARM2_REG)
#define PT_REGS_PARM3(x) (__PT_REGS_CAST(x)->__PT_PARM3_REG)
#define PT_REGS_PARM4(x) (__PT_REGS_CAST(x)->__PT_PARM4_REG)
#define PT_REGS_PARM5(x) (__PT_REGS_CAST(x)->__PT_PARM5_REG)
#define PT_REGS_RET(x) (__PT_REGS_CAST(x)->__PT_RET_REG)
#define PT_REGS_FP(x) (__PT_REGS_CAST(x)->__PT_FP_REG)
#define PT_REGS_RC(x) (__PT_REGS_CAST(x)->__PT_RC_REG)
#define PT_REGS_SP(x) (__PT_REGS_CAST(x)->__PT_SP_REG)
#define PT_REGS_IP(x) (__PT_REGS_CAST(x)->__PT_IP_REG)

#define PT_REGS_PARM1_CORE(x) BPF_CORE_READ(__PT_REGS_CAST(x), __PT_PARM1_REG)
#define PT_REGS_PARM2_CORE(x) BPF_CORE_READ(__PT_REGS_CAST(x), __PT_PARM2_REG)
#define PT_REGS_PARM3_CORE(x) BPF_CORE_READ(__PT_REGS_CAST(x), __PT_PARM3_REG)
#define PT_REGS_PARM4_CORE(x) BPF_CORE_READ(__PT_REGS_CAST(x), __PT_PARM4_REG)
#define PT_REGS_PARM5_CORE(x) BPF_CORE_READ(__PT_REGS_CAST(x), __PT_PARM5_REG)
#define PT_REGS_RET_CORE(x) BPF_CORE_READ(__PT_REGS_CAST(x), __PT_RET_REG)
#define PT_REGS_FP_CORE(x) BPF_CORE_READ(__PT_REGS_CAST(x), __PT_FP_REG)
#define PT_REGS_RC_CORE(x) BPF_CORE_READ(__PT_REGS_CAST(x), __PT_RC_REG)
#define PT_REGS_SP_CORE(x) BPF_CORE_READ(__PT_REGS_CAST(x), __PT_SP_REG)
#define PT_REGS_IP_CORE(x) BPF_CORE_READ(__PT_REGS_CAST(x), __PT_IP_REG)

#if defined(bpf_target_powerpc)

#define BPF_KPROBE_READ_RET_IP(ip, ctx)		({ (ip) = (ctx)->link; })
#define BPF_KRETPROBE_READ_RET_IP		BPF_KPROBE_READ_RET_IP

#elif defined(bpf_target_sparc)

#define BPF_KPROBE_READ_RET_IP(ip, ctx)		({ (ip) = PT_REGS_RET(ctx); })
#define BPF_KRETPROBE_READ_RET_IP		BPF_KPROBE_READ_RET_IP

#else

#define BPF_KPROBE_READ_RET_IP(ip, ctx)					    \
	({ bpf_probe_read_kernel(&(ip), sizeof(ip), (void *)PT_REGS_RET(ctx)); })
#define BPF_KRETPROBE_READ_RET_IP(ip, ctx)				    \
	({ bpf_probe_read_kernel(&(ip), sizeof(ip), (void *)(PT_REGS_FP(ctx) + sizeof(ip))); })

#endif

#ifndef PT_REGS_PARM1_SYSCALL
#define PT_REGS_PARM1_SYSCALL(x) PT_REGS_PARM1(x)
#endif
#define PT_REGS_PARM2_SYSCALL(x) PT_REGS_PARM2(x)
#define PT_REGS_PARM3_SYSCALL(x) PT_REGS_PARM3(x)
#ifndef PT_REGS_PARM4_SYSCALL
#define PT_REGS_PARM4_SYSCALL(x) PT_REGS_PARM4(x)
#endif
#define PT_REGS_PARM5_SYSCALL(x) PT_REGS_PARM5(x)

#ifndef PT_REGS_PARM1_CORE_SYSCALL
#define PT_REGS_PARM1_CORE_SYSCALL(x) PT_REGS_PARM1_CORE(x)
#endif
#define PT_REGS_PARM2_CORE_SYSCALL(x) PT_REGS_PARM2_CORE(x)
#define PT_REGS_PARM3_CORE_SYSCALL(x) PT_REGS_PARM3_CORE(x)
#ifndef PT_REGS_PARM4_CORE_SYSCALL
#define PT_REGS_PARM4_CORE_SYSCALL(x) PT_REGS_PARM4_CORE(x)
#endif
#define PT_REGS_PARM5_CORE_SYSCALL(x) PT_REGS_PARM5_CORE(x)

#else /* defined(bpf_target_defined) */

#define PT_REGS_PARM1(x) ({ _Pragma(__BPF_TARGET_MISSING); 0l; })
#define PT_REGS_PARM2(x) ({ _Pragma(__BPF_TARGET_MISSING); 0l; })
#define PT_REGS_PARM3(x) ({ _Pragma(__BPF_TARGET_MISSING); 0l; })
#define PT_REGS_PARM4(x) ({ _Pragma(__BPF_TARGET_MISSING); 0l; })
#define PT_REGS_PARM5(x) ({ _Pragma(__BPF_TARGET_MISSING); 0l; })
#define PT_REGS_RET(x) ({ _Pragma(__BPF_TARGET_MISSING); 0l; })
#define PT_REGS_FP(x) ({ _Pragma(__BPF_TARGET_MISSING); 0l; })
#define PT_REGS_RC(x) ({ _Pragma(__BPF_TARGET_MISSING); 0l; })
#define PT_REGS_SP(x) ({ _Pragma(__BPF_TARGET_MISSING); 0l; })
#define PT_REGS_IP(x) ({ _Pragma(__BPF_TARGET_MISSING); 0l; })

#define PT_REGS_PARM1_CORE(x) ({ _Pragma(__BPF_TARGET_MISSING); 0l; })
#define PT_REGS_PARM2_CORE(x) ({ _Pragma(__BPF_TARGET_MISSING); 0l; })
#define PT_REGS_PARM3_CORE(x) ({ _Pragma(__BPF_TARGET_MISSING); 0l; })
#define PT_REGS_PARM4_CORE(x) ({ _Pragma(__BPF_TARGET_MISSING); 0l; })
#define PT_REGS_PARM5_CORE(x) ({ _Pragma(__BPF_TARGET_MISSING); 0l; })
#define PT_REGS_RET_CORE(x) ({ _Pragma(__BPF_TARGET_MISSING); 0l; })
#define PT_REGS_FP_CORE(x) ({ _Pragma(__BPF_TARGET_MISSING); 0l; })
#define PT_REGS_RC_CORE(x) ({ _Pragma(__BPF_TARGET_MISSING); 0l; })
#define PT_REGS_SP_CORE(x) ({ _Pragma(__BPF_TARGET_MISSING); 0l; })
#define PT_REGS_IP_CORE(x) ({ _Pragma(__BPF_TARGET_MISSING); 0l; })

#define BPF_KPROBE_READ_RET_IP(ip, ctx) ({ _Pragma(__BPF_TARGET_MISSING); 0l; })
#define BPF_KRETPROBE_READ_RET_IP(ip, ctx) ({ _Pragma(__BPF_TARGET_MISSING); 0l; })

#define PT_REGS_PARM1_SYSCALL(x) ({ _Pragma(__BPF_TARGET_MISSING); 0l; })
#define PT_REGS_PARM2_SYSCALL(x) ({ _Pragma(__BPF_TARGET_MISSING); 0l; })
#define PT_REGS_PARM3_SYSCALL(x) ({ _Pragma(__BPF_TARGET_MISSING); 0l; })
#define PT_REGS_PARM4_SYSCALL(x) ({ _Pragma(__BPF_TARGET_MISSING); 0l; })
#define PT_REGS_PARM5_SYSCALL(x) ({ _Pragma(__BPF_TARGET_MISSING); 0l; })

#define PT_REGS_PARM1_CORE_SYSCALL(x) ({ _Pragma(__BPF_TARGET_MISSING); 0l; })
#define PT_REGS_PARM2_CORE_SYSCALL(x) ({ _Pragma(__BPF_TARGET_MISSING); 0l; })
#define PT_REGS_PARM3_CORE_SYSCALL(x) ({ _Pragma(__BPF_TARGET_MISSING); 0l; })
#define PT_REGS_PARM4_CORE_SYSCALL(x) ({ _Pragma(__BPF_TARGET_MISSING); 0l; })
#define PT_REGS_PARM5_CORE_SYSCALL(x) ({ _Pragma(__BPF_TARGET_MISSING); 0l; })

#endif /* defined(bpf_target_defined) */

/*
 * When invoked from a syscall handler kprobe, returns a pointer to a
 * struct pt_regs containing syscall arguments and suitable for passing to
 * PT_REGS_PARMn_SYSCALL() and PT_REGS_PARMn_CORE_SYSCALL().
 */
#ifndef PT_REGS_SYSCALL_REGS
/* By default, assume that the arch selects ARCH_HAS_SYSCALL_WRAPPER. */
#define PT_REGS_SYSCALL_REGS(ctx) ((struct pt_regs *)PT_REGS_PARM1(ctx))
#endif

#ifndef ___bpf_concat
#define ___bpf_concat(a, b) a ## b
#endif
#ifndef ___bpf_apply
#define ___bpf_apply(fn, n) ___bpf_concat(fn, n)
#endif
#ifndef ___bpf_nth
#define ___bpf_nth(_, _1, _2, _3, _4, _5, _6, _7, _8, _9, _a, _b, _c, N, ...) N
#endif
#ifndef ___bpf_narg
#define ___bpf_narg(...) ___bpf_nth(_, ##__VA_ARGS__, 12, 11, 10, 9, 8, 7, 6, 5, 4, 3, 2, 1, 0)
#endif

#define ___bpf_ctx_cast0()            ctx
#define ___bpf_ctx_cast1(x)           ___bpf_ctx_cast0(), (void *)ctx[0]
#define ___bpf_ctx_cast2(x, args...)  ___bpf_ctx_cast1(args), (void *)ctx[1]
#define ___bpf_ctx_cast3(x, args...)  ___bpf_ctx_cast2(args), (void *)ctx[2]
#define ___bpf_ctx_cast4(x, args...)  ___bpf_ctx_cast3(args), (void *)ctx[3]
#define ___bpf_ctx_cast5(x, args...)  ___bpf_ctx_cast4(args), (void *)ctx[4]
#define ___bpf_ctx_cast6(x, args...)  ___bpf_ctx_cast5(args), (void *)ctx[5]
#define ___bpf_ctx_cast7(x, args...)  ___bpf_ctx_cast6(args), (void *)ctx[6]
#define ___bpf_ctx_cast8(x, args...)  ___bpf_ctx_cast7(args), (void *)ctx[7]
#define ___bpf_ctx_cast9(x, args...)  ___bpf_ctx_cast8(args), (void *)ctx[8]
#define ___bpf_ctx_cast10(x, args...) ___bpf_ctx_cast9(args), (void *)ctx[9]
#define ___bpf_ctx_cast11(x, args...) ___bpf_ctx_cast10(args), (void *)ctx[10]
#define ___bpf_ctx_cast12(x, args...) ___bpf_ctx_cast11(args), (void *)ctx[11]
#define ___bpf_ctx_cast(args...)      ___bpf_apply(___bpf_ctx_cast, ___bpf_narg(args))(args)

/*
 * BPF_PROG is a convenience wrapper for generic tp_btf/fentry/fexit and
 * similar kinds of BPF programs, that accept input arguments as a single
 * pointer to untyped u64 array, where each u64 can actually be a typed
 * pointer or integer of different size. Instead of requring user to write
 * manual casts and work with array elements by index, BPF_PROG macro
 * allows user to declare a list of named and typed input arguments in the
 * same syntax as for normal C function. All the casting is hidden and
 * performed transparently, while user code can just assume working with
 * function arguments of specified type and name.
 *
 * Original raw context argument is preserved as well as 'ctx' argument.
 * This is useful when using BPF helpers that expect original context
 * as one of the parameters (e.g., for bpf_perf_event_output()).
 */
#define BPF_PROG(name, args...)						    \
name(unsigned long long *ctx);						    \
static __attribute__((always_inline)) typeof(name(0))			    \
____##name(unsigned long long *ctx, ##args);				    \
typeof(name(0)) name(unsigned long long *ctx)				    \
{									    \
	_Pragma("GCC diagnostic push")					    \
	_Pragma("GCC diagnostic ignored \"-Wint-conversion\"")		    \
	return ____##name(___bpf_ctx_cast(args));			    \
	_Pragma("GCC diagnostic pop")					    \
}									    \
static __attribute__((always_inline)) typeof(name(0))			    \
____##name(unsigned long long *ctx, ##args)

struct pt_regs;

#define ___bpf_kprobe_args0()           ctx
#define ___bpf_kprobe_args1(x)          ___bpf_kprobe_args0(), (void *)PT_REGS_PARM1(ctx)
#define ___bpf_kprobe_args2(x, args...) ___bpf_kprobe_args1(args), (void *)PT_REGS_PARM2(ctx)
#define ___bpf_kprobe_args3(x, args...) ___bpf_kprobe_args2(args), (void *)PT_REGS_PARM3(ctx)
#define ___bpf_kprobe_args4(x, args...) ___bpf_kprobe_args3(args), (void *)PT_REGS_PARM4(ctx)
#define ___bpf_kprobe_args5(x, args...) ___bpf_kprobe_args4(args), (void *)PT_REGS_PARM5(ctx)
#define ___bpf_kprobe_args(args...)     ___bpf_apply(___bpf_kprobe_args, ___bpf_narg(args))(args)

/*
 * BPF_KPROBE serves the same purpose for kprobes as BPF_PROG for
 * tp_btf/fentry/fexit BPF programs. It hides the underlying platform-specific
 * low-level way of getting kprobe input arguments from struct pt_regs, and
 * provides a familiar typed and named function arguments syntax and
 * semantics of accessing kprobe input paremeters.
 *
 * Original struct pt_regs* context is preserved as 'ctx' argument. This might
 * be necessary when using BPF helpers like bpf_perf_event_output().
 */
#define BPF_KPROBE(name, args...)					    \
name(struct pt_regs *ctx);						    \
static __attribute__((always_inline)) typeof(name(0))			    \
____##name(struct pt_regs *ctx, ##args);				    \
typeof(name(0)) name(struct pt_regs *ctx)				    \
{									    \
	_Pragma("GCC diagnostic push")					    \
	_Pragma("GCC diagnostic ignored \"-Wint-conversion\"")		    \
	return ____##name(___bpf_kprobe_args(args));			    \
	_Pragma("GCC diagnostic pop")					    \
}									    \
static __attribute__((always_inline)) typeof(name(0))			    \
____##name(struct pt_regs *ctx, ##args)

#define ___bpf_kretprobe_args0()       ctx
#define ___bpf_kretprobe_args1(x)      ___bpf_kretprobe_args0(), (void *)PT_REGS_RC(ctx)
#define ___bpf_kretprobe_args(args...) ___bpf_apply(___bpf_kretprobe_args, ___bpf_narg(args))(args)

/*
 * BPF_KRETPROBE is similar to BPF_KPROBE, except, it only provides optional
 * return value (in addition to `struct pt_regs *ctx`), but no input
 * arguments, because they will be clobbered by the time probed function
 * returns.
 */
#define BPF_KRETPROBE(name, args...)					    \
name(struct pt_regs *ctx);						    \
static __attribute__((always_inline)) typeof(name(0))			    \
____##name(struct pt_regs *ctx, ##args);				    \
typeof(name(0)) name(struct pt_regs *ctx)				    \
{									    \
	_Pragma("GCC diagnostic push")					    \
	_Pragma("GCC diagnostic ignored \"-Wint-conversion\"")		    \
	return ____##name(___bpf_kretprobe_args(args));			    \
	_Pragma("GCC diagnostic pop")					    \
}									    \
static __always_inline typeof(name(0)) ____##name(struct pt_regs *ctx, ##args)

#define ___bpf_syscall_args0()           ctx
#define ___bpf_syscall_args1(x)          ___bpf_syscall_args0(), (void *)PT_REGS_PARM1_CORE_SYSCALL(regs)
#define ___bpf_syscall_args2(x, args...) ___bpf_syscall_args1(args), (void *)PT_REGS_PARM2_CORE_SYSCALL(regs)
#define ___bpf_syscall_args3(x, args...) ___bpf_syscall_args2(args), (void *)PT_REGS_PARM3_CORE_SYSCALL(regs)
#define ___bpf_syscall_args4(x, args...) ___bpf_syscall_args3(args), (void *)PT_REGS_PARM4_CORE_SYSCALL(regs)
#define ___bpf_syscall_args5(x, args...) ___bpf_syscall_args4(args), (void *)PT_REGS_PARM5_CORE_SYSCALL(regs)
#define ___bpf_syscall_args(args...)     ___bpf_apply(___bpf_syscall_args, ___bpf_narg(args))(args)

/*
 * BPF_KPROBE_SYSCALL is a variant of BPF_KPROBE, which is intended for
 * tracing syscall functions, like __x64_sys_close. It hides the underlying
 * platform-specific low-level way of getting syscall input arguments from
 * struct pt_regs, and provides a familiar typed and named function arguments
 * syntax and semantics of accessing syscall input parameters.
 *
 * Original struct pt_regs* context is preserved as 'ctx' argument. This might
 * be necessary when using BPF helpers like bpf_perf_event_output().
 *
 * This macro relies on BPF CO-RE support.
 */
#define BPF_KPROBE_SYSCALL(name, args...)				    \
name(struct pt_regs *ctx);						    \
static __attribute__((always_inline)) typeof(name(0))			    \
____##name(struct pt_regs *ctx, ##args);				    \
typeof(name(0)) name(struct pt_regs *ctx)				    \
{									    \
	struct pt_regs *regs = PT_REGS_SYSCALL_REGS(ctx);		    \
	_Pragma("GCC diagnostic push")					    \
	_Pragma("GCC diagnostic ignored \"-Wint-conversion\"")		    \
	return ____##name(___bpf_syscall_args(args));			    \
	_Pragma("GCC diagnostic pop")					    \
}									    \
static __attribute__((always_inline)) typeof(name(0))			    \
____##name(struct pt_regs *ctx, ##args)

#endif<|MERGE_RESOLUTION|>--- conflicted
+++ resolved
@@ -238,8 +238,6 @@
 #define __PT_IP_REG pc
 /* riscv does not select ARCH_HAS_SYSCALL_WRAPPER. */
 #define PT_REGS_SYSCALL_REGS(ctx) ctx
-<<<<<<< HEAD
-=======
 
 #elif defined(bpf_target_arc)
 
@@ -257,7 +255,6 @@
 #define __PT_IP_REG scratch.ret
 /* arc does not select ARCH_HAS_SYSCALL_WRAPPER. */
 #define PT_REGS_SYSCALL_REGS(ctx) ctx
->>>>>>> 88084a3d
 
 #endif
 
