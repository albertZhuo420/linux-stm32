#include "builtin.h"
#include "perf.h"

#include "util/evlist.h"
#include "util/evsel.h"
#include "util/util.h"
#include "util/cache.h"
#include "util/symbol.h"
#include "util/thread.h"
#include "util/header.h"
#include "util/session.h"
#include "util/tool.h"

#include "util/parse-options.h"
#include "util/trace-event.h"
#include "util/data.h"

#include "util/debug.h"

#include <linux/rbtree.h>
#include <linux/string.h>

struct alloc_stat;
typedef int (*sort_fn_t)(struct alloc_stat *, struct alloc_stat *);

static int			alloc_flag;
static int			caller_flag;

static int			alloc_lines = -1;
static int			caller_lines = -1;

static bool			raw_ip;

static int			*cpunode_map;
static int			max_cpu_num;

struct alloc_stat {
	u64	call_site;
	u64	ptr;
	u64	bytes_req;
	u64	bytes_alloc;
	u32	hit;
	u32	pingpong;

	short	alloc_cpu;

	struct rb_node node;
};

static struct rb_root root_alloc_stat;
static struct rb_root root_alloc_sorted;
static struct rb_root root_caller_stat;
static struct rb_root root_caller_sorted;

static unsigned long total_requested, total_allocated;
static unsigned long nr_allocs, nr_cross_allocs;

#define PATH_SYS_NODE	"/sys/devices/system/node"

static int init_cpunode_map(void)
{
	FILE *fp;
	int i, err = -1;

	fp = fopen("/sys/devices/system/cpu/kernel_max", "r");
	if (!fp) {
		max_cpu_num = 4096;
		return 0;
	}

	if (fscanf(fp, "%d", &max_cpu_num) < 1) {
		pr_err("Failed to read 'kernel_max' from sysfs");
		goto out_close;
	}

	max_cpu_num++;

	cpunode_map = calloc(max_cpu_num, sizeof(int));
	if (!cpunode_map) {
		pr_err("%s: calloc failed\n", __func__);
		goto out_close;
	}

	for (i = 0; i < max_cpu_num; i++)
		cpunode_map[i] = -1;

	err = 0;
out_close:
	fclose(fp);
	return err;
}

static int setup_cpunode_map(void)
{
	struct dirent *dent1, *dent2;
	DIR *dir1, *dir2;
	unsigned int cpu, mem;
	char buf[PATH_MAX];

	if (init_cpunode_map())
		return -1;

	dir1 = opendir(PATH_SYS_NODE);
	if (!dir1)
		return 0;

	while ((dent1 = readdir(dir1)) != NULL) {
		if (dent1->d_type != DT_DIR ||
		    sscanf(dent1->d_name, "node%u", &mem) < 1)
			continue;

		snprintf(buf, PATH_MAX, "%s/%s", PATH_SYS_NODE, dent1->d_name);
		dir2 = opendir(buf);
		if (!dir2)
			continue;
		while ((dent2 = readdir(dir2)) != NULL) {
			if (dent2->d_type != DT_LNK ||
			    sscanf(dent2->d_name, "cpu%u", &cpu) < 1)
				continue;
			cpunode_map[cpu] = mem;
		}
		closedir(dir2);
	}
	closedir(dir1);
	return 0;
}

static int insert_alloc_stat(unsigned long call_site, unsigned long ptr,
			     int bytes_req, int bytes_alloc, int cpu)
{
	struct rb_node **node = &root_alloc_stat.rb_node;
	struct rb_node *parent = NULL;
	struct alloc_stat *data = NULL;

	while (*node) {
		parent = *node;
		data = rb_entry(*node, struct alloc_stat, node);

		if (ptr > data->ptr)
			node = &(*node)->rb_right;
		else if (ptr < data->ptr)
			node = &(*node)->rb_left;
		else
			break;
	}

	if (data && data->ptr == ptr) {
		data->hit++;
		data->bytes_req += bytes_req;
		data->bytes_alloc += bytes_alloc;
	} else {
		data = malloc(sizeof(*data));
		if (!data) {
			pr_err("%s: malloc failed\n", __func__);
			return -1;
		}
		data->ptr = ptr;
		data->pingpong = 0;
		data->hit = 1;
		data->bytes_req = bytes_req;
		data->bytes_alloc = bytes_alloc;

		rb_link_node(&data->node, parent, node);
		rb_insert_color(&data->node, &root_alloc_stat);
	}
	data->call_site = call_site;
	data->alloc_cpu = cpu;
	return 0;
}

static int insert_caller_stat(unsigned long call_site,
			      int bytes_req, int bytes_alloc)
{
	struct rb_node **node = &root_caller_stat.rb_node;
	struct rb_node *parent = NULL;
	struct alloc_stat *data = NULL;

	while (*node) {
		parent = *node;
		data = rb_entry(*node, struct alloc_stat, node);

		if (call_site > data->call_site)
			node = &(*node)->rb_right;
		else if (call_site < data->call_site)
			node = &(*node)->rb_left;
		else
			break;
	}

	if (data && data->call_site == call_site) {
		data->hit++;
		data->bytes_req += bytes_req;
		data->bytes_alloc += bytes_alloc;
	} else {
		data = malloc(sizeof(*data));
		if (!data) {
			pr_err("%s: malloc failed\n", __func__);
			return -1;
		}
		data->call_site = call_site;
		data->pingpong = 0;
		data->hit = 1;
		data->bytes_req = bytes_req;
		data->bytes_alloc = bytes_alloc;

		rb_link_node(&data->node, parent, node);
		rb_insert_color(&data->node, &root_caller_stat);
	}

	return 0;
}

static int perf_evsel__process_alloc_event(struct perf_evsel *evsel,
					   struct perf_sample *sample)
{
	unsigned long ptr = perf_evsel__intval(evsel, sample, "ptr"),
		      call_site = perf_evsel__intval(evsel, sample, "call_site");
	int bytes_req = perf_evsel__intval(evsel, sample, "bytes_req"),
	    bytes_alloc = perf_evsel__intval(evsel, sample, "bytes_alloc");

	if (insert_alloc_stat(call_site, ptr, bytes_req, bytes_alloc, sample->cpu) ||
	    insert_caller_stat(call_site, bytes_req, bytes_alloc))
		return -1;

	total_requested += bytes_req;
	total_allocated += bytes_alloc;

	nr_allocs++;
	return 0;
}

static int perf_evsel__process_alloc_node_event(struct perf_evsel *evsel,
						struct perf_sample *sample)
{
	int ret = perf_evsel__process_alloc_event(evsel, sample);

	if (!ret) {
		int node1 = cpunode_map[sample->cpu],
		    node2 = perf_evsel__intval(evsel, sample, "node");

		if (node1 != node2)
			nr_cross_allocs++;
	}

	return ret;
}

static int ptr_cmp(struct alloc_stat *, struct alloc_stat *);
static int callsite_cmp(struct alloc_stat *, struct alloc_stat *);

static struct alloc_stat *search_alloc_stat(unsigned long ptr,
					    unsigned long call_site,
					    struct rb_root *root,
					    sort_fn_t sort_fn)
{
	struct rb_node *node = root->rb_node;
	struct alloc_stat key = { .ptr = ptr, .call_site = call_site };

	while (node) {
		struct alloc_stat *data;
		int cmp;

		data = rb_entry(node, struct alloc_stat, node);

		cmp = sort_fn(&key, data);
		if (cmp < 0)
			node = node->rb_left;
		else if (cmp > 0)
			node = node->rb_right;
		else
			return data;
	}
	return NULL;
}

static int perf_evsel__process_free_event(struct perf_evsel *evsel,
					  struct perf_sample *sample)
{
	unsigned long ptr = perf_evsel__intval(evsel, sample, "ptr");
	struct alloc_stat *s_alloc, *s_caller;

	s_alloc = search_alloc_stat(ptr, 0, &root_alloc_stat, ptr_cmp);
	if (!s_alloc)
		return 0;

	if ((short)sample->cpu != s_alloc->alloc_cpu) {
		s_alloc->pingpong++;

		s_caller = search_alloc_stat(0, s_alloc->call_site,
					     &root_caller_stat, callsite_cmp);
		if (!s_caller)
			return -1;
		s_caller->pingpong++;
	}
	s_alloc->alloc_cpu = -1;

	return 0;
}

typedef int (*tracepoint_handler)(struct perf_evsel *evsel,
				  struct perf_sample *sample);

static int process_sample_event(struct perf_tool *tool __maybe_unused,
				union perf_event *event,
				struct perf_sample *sample,
				struct perf_evsel *evsel,
				struct machine *machine)
{
	struct thread *thread = machine__findnew_thread(machine, sample->pid,
							sample->pid);

	if (thread == NULL) {
		pr_debug("problem processing %d event, skipping it.\n",
			 event->header.type);
		return -1;
	}

<<<<<<< HEAD
	dump_printf(" ... thread: %s:%d\n", thread->comm, thread->tid);
=======
	dump_printf(" ... thread: %s:%d\n", thread__comm_str(thread), thread->tid);
>>>>>>> d8ec26d7

	if (evsel->handler != NULL) {
		tracepoint_handler f = evsel->handler;
		return f(evsel, sample);
	}

	return 0;
}

static struct perf_tool perf_kmem = {
	.sample		 = process_sample_event,
	.comm		 = perf_event__process_comm,
	.ordered_samples = true,
};

static double fragmentation(unsigned long n_req, unsigned long n_alloc)
{
	if (n_alloc == 0)
		return 0.0;
	else
		return 100.0 - (100.0 * n_req / n_alloc);
}

static void __print_result(struct rb_root *root, struct perf_session *session,
			   int n_lines, int is_caller)
{
	struct rb_node *next;
	struct machine *machine = &session->machines.host;

	printf("%.102s\n", graph_dotted_line);
	printf(" %-34s |",  is_caller ? "Callsite": "Alloc Ptr");
	printf(" Total_alloc/Per | Total_req/Per   | Hit      | Ping-pong | Frag\n");
	printf("%.102s\n", graph_dotted_line);

	next = rb_first(root);

	while (next && n_lines--) {
		struct alloc_stat *data = rb_entry(next, struct alloc_stat,
						   node);
		struct symbol *sym = NULL;
		struct map *map;
		char buf[BUFSIZ];
		u64 addr;

		if (is_caller) {
			addr = data->call_site;
			if (!raw_ip)
				sym = machine__find_kernel_function(machine, addr, &map, NULL);
		} else
			addr = data->ptr;

		if (sym != NULL)
			snprintf(buf, sizeof(buf), "%s+%" PRIx64 "", sym->name,
				 addr - map->unmap_ip(map, sym->start));
		else
			snprintf(buf, sizeof(buf), "%#" PRIx64 "", addr);
		printf(" %-34s |", buf);

		printf(" %9llu/%-5lu | %9llu/%-5lu | %8lu | %8lu | %6.3f%%\n",
		       (unsigned long long)data->bytes_alloc,
		       (unsigned long)data->bytes_alloc / data->hit,
		       (unsigned long long)data->bytes_req,
		       (unsigned long)data->bytes_req / data->hit,
		       (unsigned long)data->hit,
		       (unsigned long)data->pingpong,
		       fragmentation(data->bytes_req, data->bytes_alloc));

		next = rb_next(next);
	}

	if (n_lines == -1)
		printf(" ...                                | ...             | ...             | ...    | ...      | ...   \n");

	printf("%.102s\n", graph_dotted_line);
}

static void print_summary(void)
{
	printf("\nSUMMARY\n=======\n");
	printf("Total bytes requested: %lu\n", total_requested);
	printf("Total bytes allocated: %lu\n", total_allocated);
	printf("Total bytes wasted on internal fragmentation: %lu\n",
	       total_allocated - total_requested);
	printf("Internal fragmentation: %f%%\n",
	       fragmentation(total_requested, total_allocated));
	printf("Cross CPU allocations: %lu/%lu\n", nr_cross_allocs, nr_allocs);
}

static void print_result(struct perf_session *session)
{
	if (caller_flag)
		__print_result(&root_caller_sorted, session, caller_lines, 1);
	if (alloc_flag)
		__print_result(&root_alloc_sorted, session, alloc_lines, 0);
	print_summary();
}

struct sort_dimension {
	const char		name[20];
	sort_fn_t		cmp;
	struct list_head	list;
};

static LIST_HEAD(caller_sort);
static LIST_HEAD(alloc_sort);

static void sort_insert(struct rb_root *root, struct alloc_stat *data,
			struct list_head *sort_list)
{
	struct rb_node **new = &(root->rb_node);
	struct rb_node *parent = NULL;
	struct sort_dimension *sort;

	while (*new) {
		struct alloc_stat *this;
		int cmp = 0;

		this = rb_entry(*new, struct alloc_stat, node);
		parent = *new;

		list_for_each_entry(sort, sort_list, list) {
			cmp = sort->cmp(data, this);
			if (cmp)
				break;
		}

		if (cmp > 0)
			new = &((*new)->rb_left);
		else
			new = &((*new)->rb_right);
	}

	rb_link_node(&data->node, parent, new);
	rb_insert_color(&data->node, root);
}

static void __sort_result(struct rb_root *root, struct rb_root *root_sorted,
			  struct list_head *sort_list)
{
	struct rb_node *node;
	struct alloc_stat *data;

	for (;;) {
		node = rb_first(root);
		if (!node)
			break;

		rb_erase(node, root);
		data = rb_entry(node, struct alloc_stat, node);
		sort_insert(root_sorted, data, sort_list);
	}
}

static void sort_result(void)
{
	__sort_result(&root_alloc_stat, &root_alloc_sorted, &alloc_sort);
	__sort_result(&root_caller_stat, &root_caller_sorted, &caller_sort);
}

static int __cmd_kmem(void)
{
	int err = -EINVAL;
	struct perf_session *session;
	const struct perf_evsel_str_handler kmem_tracepoints[] = {
		{ "kmem:kmalloc",		perf_evsel__process_alloc_event, },
    		{ "kmem:kmem_cache_alloc",	perf_evsel__process_alloc_event, },
		{ "kmem:kmalloc_node",		perf_evsel__process_alloc_node_event, },
    		{ "kmem:kmem_cache_alloc_node", perf_evsel__process_alloc_node_event, },
		{ "kmem:kfree",			perf_evsel__process_free_event, },
    		{ "kmem:kmem_cache_free",	perf_evsel__process_free_event, },
	};
	struct perf_data_file file = {
		.path = input_name,
		.mode = PERF_DATA_MODE_READ,
	};

	session = perf_session__new(&file, false, &perf_kmem);
	if (session == NULL)
		return -ENOMEM;

	if (perf_session__create_kernel_maps(session) < 0)
		goto out_delete;

	if (!perf_session__has_traces(session, "kmem record"))
		goto out_delete;

	if (perf_session__set_tracepoints_handlers(session, kmem_tracepoints)) {
		pr_err("Initializing perf session tracepoint handlers failed\n");
		return -1;
	}

	setup_pager();
	err = perf_session__process_events(session, &perf_kmem);
	if (err != 0)
		goto out_delete;
	sort_result();
	print_result(session);
out_delete:
	perf_session__delete(session);
	return err;
}

static int ptr_cmp(struct alloc_stat *l, struct alloc_stat *r)
{
	if (l->ptr < r->ptr)
		return -1;
	else if (l->ptr > r->ptr)
		return 1;
	return 0;
}

static struct sort_dimension ptr_sort_dimension = {
	.name	= "ptr",
	.cmp	= ptr_cmp,
};

static int callsite_cmp(struct alloc_stat *l, struct alloc_stat *r)
{
	if (l->call_site < r->call_site)
		return -1;
	else if (l->call_site > r->call_site)
		return 1;
	return 0;
}

static struct sort_dimension callsite_sort_dimension = {
	.name	= "callsite",
	.cmp	= callsite_cmp,
};

static int hit_cmp(struct alloc_stat *l, struct alloc_stat *r)
{
	if (l->hit < r->hit)
		return -1;
	else if (l->hit > r->hit)
		return 1;
	return 0;
}

static struct sort_dimension hit_sort_dimension = {
	.name	= "hit",
	.cmp	= hit_cmp,
};

static int bytes_cmp(struct alloc_stat *l, struct alloc_stat *r)
{
	if (l->bytes_alloc < r->bytes_alloc)
		return -1;
	else if (l->bytes_alloc > r->bytes_alloc)
		return 1;
	return 0;
}

static struct sort_dimension bytes_sort_dimension = {
	.name	= "bytes",
	.cmp	= bytes_cmp,
};

static int frag_cmp(struct alloc_stat *l, struct alloc_stat *r)
{
	double x, y;

	x = fragmentation(l->bytes_req, l->bytes_alloc);
	y = fragmentation(r->bytes_req, r->bytes_alloc);

	if (x < y)
		return -1;
	else if (x > y)
		return 1;
	return 0;
}

static struct sort_dimension frag_sort_dimension = {
	.name	= "frag",
	.cmp	= frag_cmp,
};

static int pingpong_cmp(struct alloc_stat *l, struct alloc_stat *r)
{
	if (l->pingpong < r->pingpong)
		return -1;
	else if (l->pingpong > r->pingpong)
		return 1;
	return 0;
}

static struct sort_dimension pingpong_sort_dimension = {
	.name	= "pingpong",
	.cmp	= pingpong_cmp,
};

static struct sort_dimension *avail_sorts[] = {
	&ptr_sort_dimension,
	&callsite_sort_dimension,
	&hit_sort_dimension,
	&bytes_sort_dimension,
	&frag_sort_dimension,
	&pingpong_sort_dimension,
};

#define NUM_AVAIL_SORTS	((int)ARRAY_SIZE(avail_sorts))

static int sort_dimension__add(const char *tok, struct list_head *list)
{
	struct sort_dimension *sort;
	int i;

	for (i = 0; i < NUM_AVAIL_SORTS; i++) {
		if (!strcmp(avail_sorts[i]->name, tok)) {
			sort = memdup(avail_sorts[i], sizeof(*avail_sorts[i]));
			if (!sort) {
				pr_err("%s: memdup failed\n", __func__);
				return -1;
			}
			list_add_tail(&sort->list, list);
			return 0;
		}
	}

	return -1;
}

static int setup_sorting(struct list_head *sort_list, const char *arg)
{
	char *tok;
	char *str = strdup(arg);

	if (!str) {
		pr_err("%s: strdup failed\n", __func__);
		return -1;
	}

	while (true) {
		tok = strsep(&str, ",");
		if (!tok)
			break;
		if (sort_dimension__add(tok, sort_list) < 0) {
			error("Unknown --sort key: '%s'", tok);
			free(str);
			return -1;
		}
	}

	free(str);
	return 0;
}

static int parse_sort_opt(const struct option *opt __maybe_unused,
			  const char *arg, int unset __maybe_unused)
{
	if (!arg)
		return -1;

	if (caller_flag > alloc_flag)
		return setup_sorting(&caller_sort, arg);
	else
		return setup_sorting(&alloc_sort, arg);

	return 0;
}

static int parse_caller_opt(const struct option *opt __maybe_unused,
			    const char *arg __maybe_unused,
			    int unset __maybe_unused)
{
	caller_flag = (alloc_flag + 1);
	return 0;
}

static int parse_alloc_opt(const struct option *opt __maybe_unused,
			   const char *arg __maybe_unused,
			   int unset __maybe_unused)
{
	alloc_flag = (caller_flag + 1);
	return 0;
}

static int parse_line_opt(const struct option *opt __maybe_unused,
			  const char *arg, int unset __maybe_unused)
{
	int lines;

	if (!arg)
		return -1;

	lines = strtoul(arg, NULL, 10);

	if (caller_flag > alloc_flag)
		caller_lines = lines;
	else
		alloc_lines = lines;

	return 0;
}

static int __cmd_record(int argc, const char **argv)
{
	const char * const record_args[] = {
	"record", "-a", "-R", "-c", "1",
	"-e", "kmem:kmalloc",
	"-e", "kmem:kmalloc_node",
	"-e", "kmem:kfree",
	"-e", "kmem:kmem_cache_alloc",
	"-e", "kmem:kmem_cache_alloc_node",
	"-e", "kmem:kmem_cache_free",
	};
	unsigned int rec_argc, i, j;
	const char **rec_argv;

	rec_argc = ARRAY_SIZE(record_args) + argc - 1;
	rec_argv = calloc(rec_argc + 1, sizeof(char *));

	if (rec_argv == NULL)
		return -ENOMEM;

	for (i = 0; i < ARRAY_SIZE(record_args); i++)
		rec_argv[i] = strdup(record_args[i]);

	for (j = 1; j < (unsigned int)argc; j++, i++)
		rec_argv[i] = argv[j];

	return cmd_record(i, rec_argv, NULL);
}

int cmd_kmem(int argc, const char **argv, const char *prefix __maybe_unused)
{
	const char * const default_sort_order = "frag,hit,bytes";
	const struct option kmem_options[] = {
	OPT_STRING('i', "input", &input_name, "file", "input file name"),
	OPT_CALLBACK_NOOPT(0, "caller", NULL, NULL,
			   "show per-callsite statistics", parse_caller_opt),
	OPT_CALLBACK_NOOPT(0, "alloc", NULL, NULL,
			   "show per-allocation statistics", parse_alloc_opt),
	OPT_CALLBACK('s', "sort", NULL, "key[,key2...]",
		     "sort by keys: ptr, call_site, bytes, hit, pingpong, frag",
		     parse_sort_opt),
	OPT_CALLBACK('l', "line", NULL, "num", "show n lines", parse_line_opt),
	OPT_BOOLEAN(0, "raw-ip", &raw_ip, "show raw ip instead of symbol"),
	OPT_END()
	};
	const char * const kmem_usage[] = {
		"perf kmem [<options>] {record|stat}",
		NULL
	};
	argc = parse_options(argc, argv, kmem_options, kmem_usage, 0);

	if (!argc)
		usage_with_options(kmem_usage, kmem_options);

	symbol__init();

	if (!strncmp(argv[0], "rec", 3)) {
		return __cmd_record(argc, argv);
	} else if (!strcmp(argv[0], "stat")) {
		if (setup_cpunode_map())
			return -1;

		if (list_empty(&caller_sort))
			setup_sorting(&caller_sort, default_sort_order);
		if (list_empty(&alloc_sort))
			setup_sorting(&alloc_sort, default_sort_order);

		return __cmd_kmem();
	} else
		usage_with_options(kmem_usage, kmem_options);

	return 0;
}
<|MERGE_RESOLUTION|>--- conflicted
+++ resolved
@@ -315,11 +315,7 @@
 		return -1;
 	}
 
-<<<<<<< HEAD
-	dump_printf(" ... thread: %s:%d\n", thread->comm, thread->tid);
-=======
 	dump_printf(" ... thread: %s:%d\n", thread__comm_str(thread), thread->tid);
->>>>>>> d8ec26d7
 
 	if (evsel->handler != NULL) {
 		tracepoint_handler f = evsel->handler;
