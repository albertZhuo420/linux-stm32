--- conflicted
+++ resolved
@@ -102,11 +102,7 @@
 	struct rsnd_dmaen *dmaen = rsnd_dma_to_dmaen(dma);
 
 	if (dmaen->chan)
-<<<<<<< HEAD
-		dmaengine_terminate_sync(dmaen->chan);
-=======
 		dmaengine_terminate_async(dmaen->chan);
->>>>>>> df0cc57e
 
 	return 0;
 }
