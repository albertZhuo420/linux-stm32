--- conflicted
+++ resolved
@@ -1710,8 +1710,6 @@
 	RT5676,
 };
 
-<<<<<<< HEAD
-=======
 /* ASRC clock source selection */
 enum {
 	RT5677_CLK_SEL_SYS,
@@ -1748,7 +1746,6 @@
 	RT5677_DSP_OB_4_7_FILTER = (0x1 << 14),
 };
 
->>>>>>> 7667428f
 struct rt5677_priv {
 	struct snd_soc_codec *codec;
 	struct rt5677_platform_data pdata;
