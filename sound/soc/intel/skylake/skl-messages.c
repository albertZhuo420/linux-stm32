--- conflicted
+++ resolved
@@ -554,12 +554,9 @@
 			struct skl_cpr_cfg *cpr_mconfig)
 {
 	u32 dma_io_buf;
-<<<<<<< HEAD
-=======
 	struct skl_module_res *res;
 	int res_idx = mconfig->res_idx;
 	struct skl *skl = get_skl_ctx(ctx->dev);
->>>>>>> bb176f67
 
 	cpr_mconfig->gtw_cfg.node_id = skl_get_node_id(ctx, mconfig);
 
@@ -568,14 +565,6 @@
 		return;
 	}
 
-<<<<<<< HEAD
-	switch (mconfig->hw_conn_type) {
-	case SKL_CONN_SOURCE:
-		if (mconfig->dev_type == SKL_DEVICE_HDAHOST)
-			dma_io_buf =  mconfig->ibs;
-		else
-			dma_io_buf =  mconfig->obs;
-=======
 	if (skl->nr_modules) {
 		res = &mconfig->module->resources[mconfig->res_idx];
 		cpr_mconfig->gtw_cfg.dma_buffer_size = res->dma_buffer_size;
@@ -590,20 +579,13 @@
 			dma_io_buf =  res->ibs;
 		else
 			dma_io_buf =  res->obs;
->>>>>>> bb176f67
 		break;
 
 	case SKL_CONN_SINK:
 		if (mconfig->dev_type == SKL_DEVICE_HDAHOST)
-<<<<<<< HEAD
-			dma_io_buf =  mconfig->obs;
-		else
-			dma_io_buf =  mconfig->ibs;
-=======
 			dma_io_buf =  res->obs;
 		else
 			dma_io_buf =  res->ibs;
->>>>>>> bb176f67
 		break;
 
 	default:
@@ -618,15 +600,9 @@
 	/* fallback to 2ms default value */
 	if (!cpr_mconfig->gtw_cfg.dma_buffer_size) {
 		if (mconfig->hw_conn_type == SKL_CONN_SOURCE)
-<<<<<<< HEAD
-			cpr_mconfig->gtw_cfg.dma_buffer_size = 2 * mconfig->obs;
-		else
-			cpr_mconfig->gtw_cfg.dma_buffer_size = 2 * mconfig->ibs;
-=======
 			cpr_mconfig->gtw_cfg.dma_buffer_size = 2 * res->obs;
 		else
 			cpr_mconfig->gtw_cfg.dma_buffer_size = 2 * res->ibs;
->>>>>>> bb176f67
 	}
 
 skip_buf_size_calc:
