--- conflicted
+++ resolved
@@ -453,11 +453,11 @@
 	status = "disabled";
 };
 
-<<<<<<< HEAD
 &i2s0_8ch {
 	/* hdmi sound */
 	status = "okay";
-=======
+};
+
 &mdio0 {
 	#address-cells = <1>;
 	#size-cells = <0>;
@@ -504,7 +504,6 @@
 			};
 		};
 	};
->>>>>>> 7c6327c7
 };
 
 &mdio1 {
