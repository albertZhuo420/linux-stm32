// SPDX-License-Identifier: GPL-2.0-only
/******************************************************************************
 * emulate.c
 *
 * Generic x86 (32-bit and 64-bit) instruction decoder and emulator.
 *
 * Copyright (c) 2005 Keir Fraser
 *
 * Linux coding style, mod r/m decoder, segment base fixes, real-mode
 * privileged instructions:
 *
 * Copyright (C) 2006 Qumranet
 * Copyright 2010 Red Hat, Inc. and/or its affiliates.
 *
 *   Avi Kivity <avi@qumranet.com>
 *   Yaniv Kamay <yaniv@qumranet.com>
 *
 * From: xen-unstable 10676:af9809f51f81a3c43f276f00c81a52ef558afda4
 */

#include <linux/kvm_host.h>
#include "kvm_cache_regs.h"
#include "kvm_emulate.h"
#include <linux/stringify.h>
#include <asm/debugreg.h>
#include <asm/nospec-branch.h>
#include <asm/ibt.h>

#include "x86.h"
#include "tss.h"
#include "mmu.h"
#include "pmu.h"

/*
 * Operand types
 */
#define OpNone             0ull
#define OpImplicit         1ull  /* No generic decode */
#define OpReg              2ull  /* Register */
#define OpMem              3ull  /* Memory */
#define OpAcc              4ull  /* Accumulator: AL/AX/EAX/RAX */
#define OpDI               5ull  /* ES:DI/EDI/RDI */
#define OpMem64            6ull  /* Memory, 64-bit */
#define OpImmUByte         7ull  /* Zero-extended 8-bit immediate */
#define OpDX               8ull  /* DX register */
#define OpCL               9ull  /* CL register (for shifts) */
#define OpImmByte         10ull  /* 8-bit sign extended immediate */
#define OpOne             11ull  /* Implied 1 */
#define OpImm             12ull  /* Sign extended up to 32-bit immediate */
#define OpMem16           13ull  /* Memory operand (16-bit). */
#define OpMem32           14ull  /* Memory operand (32-bit). */
#define OpImmU            15ull  /* Immediate operand, zero extended */
#define OpSI              16ull  /* SI/ESI/RSI */
#define OpImmFAddr        17ull  /* Immediate far address */
#define OpMemFAddr        18ull  /* Far address in memory */
#define OpImmU16          19ull  /* Immediate operand, 16 bits, zero extended */
#define OpES              20ull  /* ES */
#define OpCS              21ull  /* CS */
#define OpSS              22ull  /* SS */
#define OpDS              23ull  /* DS */
#define OpFS              24ull  /* FS */
#define OpGS              25ull  /* GS */
#define OpMem8            26ull  /* 8-bit zero extended memory operand */
#define OpImm64           27ull  /* Sign extended 16/32/64-bit immediate */
#define OpXLat            28ull  /* memory at BX/EBX/RBX + zero-extended AL */
#define OpAccLo           29ull  /* Low part of extended acc (AX/AX/EAX/RAX) */
#define OpAccHi           30ull  /* High part of extended acc (-/DX/EDX/RDX) */

#define OpBits             5  /* Width of operand field */
#define OpMask             ((1ull << OpBits) - 1)

/*
 * Opcode effective-address decode tables.
 * Note that we only emulate instructions that have at least one memory
 * operand (excluding implicit stack references). We assume that stack
 * references and instruction fetches will never occur in special memory
 * areas that require emulation. So, for example, 'mov <imm>,<reg>' need
 * not be handled.
 */

/* Operand sizes: 8-bit operands or specified/overridden size. */
#define ByteOp      (1<<0)	/* 8-bit operands. */
/* Destination operand type. */
#define DstShift    1
#define ImplicitOps (OpImplicit << DstShift)
#define DstReg      (OpReg << DstShift)
#define DstMem      (OpMem << DstShift)
#define DstAcc      (OpAcc << DstShift)
#define DstDI       (OpDI << DstShift)
#define DstMem64    (OpMem64 << DstShift)
#define DstMem16    (OpMem16 << DstShift)
#define DstImmUByte (OpImmUByte << DstShift)
#define DstDX       (OpDX << DstShift)
#define DstAccLo    (OpAccLo << DstShift)
#define DstMask     (OpMask << DstShift)
/* Source operand type. */
#define SrcShift    6
#define SrcNone     (OpNone << SrcShift)
#define SrcReg      (OpReg << SrcShift)
#define SrcMem      (OpMem << SrcShift)
#define SrcMem16    (OpMem16 << SrcShift)
#define SrcMem32    (OpMem32 << SrcShift)
#define SrcImm      (OpImm << SrcShift)
#define SrcImmByte  (OpImmByte << SrcShift)
#define SrcOne      (OpOne << SrcShift)
#define SrcImmUByte (OpImmUByte << SrcShift)
#define SrcImmU     (OpImmU << SrcShift)
#define SrcSI       (OpSI << SrcShift)
#define SrcXLat     (OpXLat << SrcShift)
#define SrcImmFAddr (OpImmFAddr << SrcShift)
#define SrcMemFAddr (OpMemFAddr << SrcShift)
#define SrcAcc      (OpAcc << SrcShift)
#define SrcImmU16   (OpImmU16 << SrcShift)
#define SrcImm64    (OpImm64 << SrcShift)
#define SrcDX       (OpDX << SrcShift)
#define SrcMem8     (OpMem8 << SrcShift)
#define SrcAccHi    (OpAccHi << SrcShift)
#define SrcMask     (OpMask << SrcShift)
#define BitOp       (1<<11)
#define MemAbs      (1<<12)      /* Memory operand is absolute displacement */
#define String      (1<<13)     /* String instruction (rep capable) */
#define Stack       (1<<14)     /* Stack instruction (push/pop) */
#define GroupMask   (7<<15)     /* Opcode uses one of the group mechanisms */
#define Group       (1<<15)     /* Bits 3:5 of modrm byte extend opcode */
#define GroupDual   (2<<15)     /* Alternate decoding of mod == 3 */
#define Prefix      (3<<15)     /* Instruction varies with 66/f2/f3 prefix */
#define RMExt       (4<<15)     /* Opcode extension in ModRM r/m if mod == 3 */
#define Escape      (5<<15)     /* Escape to coprocessor instruction */
#define InstrDual   (6<<15)     /* Alternate instruction decoding of mod == 3 */
#define ModeDual    (7<<15)     /* Different instruction for 32/64 bit */
#define Sse         (1<<18)     /* SSE Vector instruction */
/* Generic ModRM decode. */
#define ModRM       (1<<19)
/* Destination is only written; never read. */
#define Mov         (1<<20)
/* Misc flags */
#define Prot        (1<<21) /* instruction generates #UD if not in prot-mode */
#define EmulateOnUD (1<<22) /* Emulate if unsupported by the host */
#define NoAccess    (1<<23) /* Don't access memory (lea/invlpg/verr etc) */
#define Op3264      (1<<24) /* Operand is 64b in long mode, 32b otherwise */
#define Undefined   (1<<25) /* No Such Instruction */
#define Lock        (1<<26) /* lock prefix is allowed for the instruction */
#define Priv        (1<<27) /* instruction generates #GP if current CPL != 0 */
#define No64	    (1<<28)
#define PageTable   (1 << 29)   /* instruction used to write page table */
#define NotImpl     (1 << 30)   /* instruction is not implemented */
/* Source 2 operand type */
#define Src2Shift   (31)
#define Src2None    (OpNone << Src2Shift)
#define Src2Mem     (OpMem << Src2Shift)
#define Src2CL      (OpCL << Src2Shift)
#define Src2ImmByte (OpImmByte << Src2Shift)
#define Src2One     (OpOne << Src2Shift)
#define Src2Imm     (OpImm << Src2Shift)
#define Src2ES      (OpES << Src2Shift)
#define Src2CS      (OpCS << Src2Shift)
#define Src2SS      (OpSS << Src2Shift)
#define Src2DS      (OpDS << Src2Shift)
#define Src2FS      (OpFS << Src2Shift)
#define Src2GS      (OpGS << Src2Shift)
#define Src2Mask    (OpMask << Src2Shift)
#define Mmx         ((u64)1 << 40)  /* MMX Vector instruction */
#define AlignMask   ((u64)7 << 41)
#define Aligned     ((u64)1 << 41)  /* Explicitly aligned (e.g. MOVDQA) */
#define Unaligned   ((u64)2 << 41)  /* Explicitly unaligned (e.g. MOVDQU) */
#define Avx         ((u64)3 << 41)  /* Advanced Vector Extensions */
#define Aligned16   ((u64)4 << 41)  /* Aligned to 16 byte boundary (e.g. FXSAVE) */
#define Fastop      ((u64)1 << 44)  /* Use opcode::u.fastop */
#define NoWrite     ((u64)1 << 45)  /* No writeback */
#define SrcWrite    ((u64)1 << 46)  /* Write back src operand */
#define NoMod	    ((u64)1 << 47)  /* Mod field is ignored */
#define Intercept   ((u64)1 << 48)  /* Has valid intercept field */
#define CheckPerm   ((u64)1 << 49)  /* Has valid check_perm field */
#define PrivUD      ((u64)1 << 51)  /* #UD instead of #GP on CPL > 0 */
#define NearBranch  ((u64)1 << 52)  /* Near branches */
#define No16	    ((u64)1 << 53)  /* No 16 bit operand */
#define IncSP       ((u64)1 << 54)  /* SP is incremented before ModRM calc */
#define TwoMemOp    ((u64)1 << 55)  /* Instruction has two memory operand */
#define IsBranch    ((u64)1 << 56)  /* Instruction is considered a branch. */

#define DstXacc     (DstAccLo | SrcAccHi | SrcWrite)

#define X2(x...) x, x
#define X3(x...) X2(x), x
#define X4(x...) X2(x), X2(x)
#define X5(x...) X4(x), x
#define X6(x...) X4(x), X2(x)
#define X7(x...) X4(x), X3(x)
#define X8(x...) X4(x), X4(x)
#define X16(x...) X8(x), X8(x)

struct opcode {
	u64 flags;
	u8 intercept;
	u8 pad[7];
	union {
		int (*execute)(struct x86_emulate_ctxt *ctxt);
		const struct opcode *group;
		const struct group_dual *gdual;
		const struct gprefix *gprefix;
		const struct escape *esc;
		const struct instr_dual *idual;
		const struct mode_dual *mdual;
		void (*fastop)(struct fastop *fake);
	} u;
	int (*check_perm)(struct x86_emulate_ctxt *ctxt);
};

struct group_dual {
	struct opcode mod012[8];
	struct opcode mod3[8];
};

struct gprefix {
	struct opcode pfx_no;
	struct opcode pfx_66;
	struct opcode pfx_f2;
	struct opcode pfx_f3;
};

struct escape {
	struct opcode op[8];
	struct opcode high[64];
};

struct instr_dual {
	struct opcode mod012;
	struct opcode mod3;
};

struct mode_dual {
	struct opcode mode32;
	struct opcode mode64;
};

#define EFLG_RESERVED_ZEROS_MASK 0xffc0802a

enum x86_transfer_type {
	X86_TRANSFER_NONE,
	X86_TRANSFER_CALL_JMP,
	X86_TRANSFER_RET,
	X86_TRANSFER_TASK_SWITCH,
};

static ulong reg_read(struct x86_emulate_ctxt *ctxt, unsigned nr)
{
	if (KVM_EMULATOR_BUG_ON(nr >= NR_EMULATOR_GPRS, ctxt))
		nr &= NR_EMULATOR_GPRS - 1;

	if (!(ctxt->regs_valid & (1 << nr))) {
		ctxt->regs_valid |= 1 << nr;
		ctxt->_regs[nr] = ctxt->ops->read_gpr(ctxt, nr);
	}
	return ctxt->_regs[nr];
}

static ulong *reg_write(struct x86_emulate_ctxt *ctxt, unsigned nr)
{
	if (KVM_EMULATOR_BUG_ON(nr >= NR_EMULATOR_GPRS, ctxt))
		nr &= NR_EMULATOR_GPRS - 1;

	BUILD_BUG_ON(sizeof(ctxt->regs_dirty) * BITS_PER_BYTE < NR_EMULATOR_GPRS);
	BUILD_BUG_ON(sizeof(ctxt->regs_valid) * BITS_PER_BYTE < NR_EMULATOR_GPRS);

	ctxt->regs_valid |= 1 << nr;
	ctxt->regs_dirty |= 1 << nr;
	return &ctxt->_regs[nr];
}

static ulong *reg_rmw(struct x86_emulate_ctxt *ctxt, unsigned nr)
{
	reg_read(ctxt, nr);
	return reg_write(ctxt, nr);
}

static void writeback_registers(struct x86_emulate_ctxt *ctxt)
{
	unsigned long dirty = ctxt->regs_dirty;
	unsigned reg;

	for_each_set_bit(reg, &dirty, NR_EMULATOR_GPRS)
		ctxt->ops->write_gpr(ctxt, reg, ctxt->_regs[reg]);
}

static void invalidate_registers(struct x86_emulate_ctxt *ctxt)
{
	ctxt->regs_dirty = 0;
	ctxt->regs_valid = 0;
}

/*
 * These EFLAGS bits are restored from saved value during emulation, and
 * any changes are written back to the saved value after emulation.
 */
#define EFLAGS_MASK (X86_EFLAGS_OF|X86_EFLAGS_SF|X86_EFLAGS_ZF|X86_EFLAGS_AF|\
		     X86_EFLAGS_PF|X86_EFLAGS_CF)

#ifdef CONFIG_X86_64
#define ON64(x) x
#else
#define ON64(x)
#endif

/*
 * fastop functions have a special calling convention:
 *
 * dst:    rax        (in/out)
 * src:    rdx        (in/out)
 * src2:   rcx        (in)
 * flags:  rflags     (in/out)
 * ex:     rsi        (in:fastop pointer, out:zero if exception)
 *
 * Moreover, they are all exactly FASTOP_SIZE bytes long, so functions for
 * different operand sizes can be reached by calculation, rather than a jump
 * table (which would be bigger than the code).
 *
 * The 16 byte alignment, considering 5 bytes for the RET thunk, 3 for ENDBR
 * and 1 for the straight line speculation INT3, leaves 7 bytes for the
 * body of the function.  Currently none is larger than 4.
 */
static int fastop(struct x86_emulate_ctxt *ctxt, fastop_t fop);

#define FASTOP_SIZE	16

#define __FOP_FUNC(name) \
	".align " __stringify(FASTOP_SIZE) " \n\t" \
	".type " name ", @function \n\t" \
	name ":\n\t" \
	ASM_ENDBR \
	IBT_NOSEAL(name)

#define FOP_FUNC(name) \
	__FOP_FUNC(#name)

#define __FOP_RET(name) \
	"11: " ASM_RET \
	".size " name ", .-" name "\n\t"

#define FOP_RET(name) \
	__FOP_RET(#name)

#define __FOP_START(op, align) \
	extern void em_##op(struct fastop *fake); \
	asm(".pushsection .text, \"ax\" \n\t" \
	    ".global em_" #op " \n\t" \
	    ".align " __stringify(align) " \n\t" \
	    "em_" #op ":\n\t"

#define FOP_START(op) __FOP_START(op, FASTOP_SIZE)

#define FOP_END \
	    ".popsection")

#define __FOPNOP(name) \
	__FOP_FUNC(name) \
	__FOP_RET(name)

#define FOPNOP() \
	__FOPNOP(__stringify(__UNIQUE_ID(nop)))

#define FOP1E(op,  dst) \
	__FOP_FUNC(#op "_" #dst) \
	"10: " #op " %" #dst " \n\t" \
	__FOP_RET(#op "_" #dst)

#define FOP1EEX(op,  dst) \
	FOP1E(op, dst) _ASM_EXTABLE_TYPE_REG(10b, 11b, EX_TYPE_ZERO_REG, %%esi)

#define FASTOP1(op) \
	FOP_START(op) \
	FOP1E(op##b, al) \
	FOP1E(op##w, ax) \
	FOP1E(op##l, eax) \
	ON64(FOP1E(op##q, rax))	\
	FOP_END

/* 1-operand, using src2 (for MUL/DIV r/m) */
#define FASTOP1SRC2(op, name) \
	FOP_START(name) \
	FOP1E(op, cl) \
	FOP1E(op, cx) \
	FOP1E(op, ecx) \
	ON64(FOP1E(op, rcx)) \
	FOP_END

/* 1-operand, using src2 (for MUL/DIV r/m), with exceptions */
#define FASTOP1SRC2EX(op, name) \
	FOP_START(name) \
	FOP1EEX(op, cl) \
	FOP1EEX(op, cx) \
	FOP1EEX(op, ecx) \
	ON64(FOP1EEX(op, rcx)) \
	FOP_END

#define FOP2E(op,  dst, src)	   \
	__FOP_FUNC(#op "_" #dst "_" #src) \
	#op " %" #src ", %" #dst " \n\t" \
	__FOP_RET(#op "_" #dst "_" #src)

#define FASTOP2(op) \
	FOP_START(op) \
	FOP2E(op##b, al, dl) \
	FOP2E(op##w, ax, dx) \
	FOP2E(op##l, eax, edx) \
	ON64(FOP2E(op##q, rax, rdx)) \
	FOP_END

/* 2 operand, word only */
#define FASTOP2W(op) \
	FOP_START(op) \
	FOPNOP() \
	FOP2E(op##w, ax, dx) \
	FOP2E(op##l, eax, edx) \
	ON64(FOP2E(op##q, rax, rdx)) \
	FOP_END

/* 2 operand, src is CL */
#define FASTOP2CL(op) \
	FOP_START(op) \
	FOP2E(op##b, al, cl) \
	FOP2E(op##w, ax, cl) \
	FOP2E(op##l, eax, cl) \
	ON64(FOP2E(op##q, rax, cl)) \
	FOP_END

/* 2 operand, src and dest are reversed */
#define FASTOP2R(op, name) \
	FOP_START(name) \
	FOP2E(op##b, dl, al) \
	FOP2E(op##w, dx, ax) \
	FOP2E(op##l, edx, eax) \
	ON64(FOP2E(op##q, rdx, rax)) \
	FOP_END

#define FOP3E(op,  dst, src, src2) \
	__FOP_FUNC(#op "_" #dst "_" #src "_" #src2) \
	#op " %" #src2 ", %" #src ", %" #dst " \n\t"\
	__FOP_RET(#op "_" #dst "_" #src "_" #src2)

/* 3-operand, word-only, src2=cl */
#define FASTOP3WCL(op) \
	FOP_START(op) \
	FOPNOP() \
	FOP3E(op##w, ax, dx, cl) \
	FOP3E(op##l, eax, edx, cl) \
	ON64(FOP3E(op##q, rax, rdx, cl)) \
	FOP_END

/* Special case for SETcc - 1 instruction per cc */
<<<<<<< HEAD

/*
 * Depending on .config the SETcc functions look like:
 *
 * ENDBR			[4 bytes; CONFIG_X86_KERNEL_IBT]
 * SETcc %al			[3 bytes]
 * RET | JMP __x86_return_thunk	[1,5 bytes; CONFIG_RETHUNK]
 * INT3				[1 byte; CONFIG_SLS]
 */
#define SETCC_ALIGN	16

=======
>>>>>>> 0db78532
#define FOP_SETCC(op) \
	FOP_FUNC(op) \
	#op " %al \n\t" \
<<<<<<< HEAD
	__FOP_RET(#op) \
	".skip " __stringify(SETCC_ALIGN) " - (.-" #op "), 0xcc \n\t"
=======
	FOP_RET(op)
>>>>>>> 0db78532

__FOP_START(setcc, SETCC_ALIGN)
FOP_SETCC(seto)
FOP_SETCC(setno)
FOP_SETCC(setc)
FOP_SETCC(setnc)
FOP_SETCC(setz)
FOP_SETCC(setnz)
FOP_SETCC(setbe)
FOP_SETCC(setnbe)
FOP_SETCC(sets)
FOP_SETCC(setns)
FOP_SETCC(setp)
FOP_SETCC(setnp)
FOP_SETCC(setl)
FOP_SETCC(setnl)
FOP_SETCC(setle)
FOP_SETCC(setnle)
FOP_END;

FOP_START(salc)
FOP_FUNC(salc)
"pushf; sbb %al, %al; popf \n\t"
FOP_RET(salc)
FOP_END;

/*
 * XXX: inoutclob user must know where the argument is being expanded.
 *      Using asm goto would allow us to remove _fault.
 */
#define asm_safe(insn, inoutclob...) \
({ \
	int _fault = 0; \
 \
	asm volatile("1:" insn "\n" \
	             "2:\n" \
		     _ASM_EXTABLE_TYPE_REG(1b, 2b, EX_TYPE_ONE_REG, %[_fault]) \
	             : [_fault] "+r"(_fault) inoutclob ); \
 \
	_fault ? X86EMUL_UNHANDLEABLE : X86EMUL_CONTINUE; \
})

static int emulator_check_intercept(struct x86_emulate_ctxt *ctxt,
				    enum x86_intercept intercept,
				    enum x86_intercept_stage stage)
{
	struct x86_instruction_info info = {
		.intercept  = intercept,
		.rep_prefix = ctxt->rep_prefix,
		.modrm_mod  = ctxt->modrm_mod,
		.modrm_reg  = ctxt->modrm_reg,
		.modrm_rm   = ctxt->modrm_rm,
		.src_val    = ctxt->src.val64,
		.dst_val    = ctxt->dst.val64,
		.src_bytes  = ctxt->src.bytes,
		.dst_bytes  = ctxt->dst.bytes,
		.ad_bytes   = ctxt->ad_bytes,
		.next_rip   = ctxt->eip,
	};

	return ctxt->ops->intercept(ctxt, &info, stage);
}

static void assign_masked(ulong *dest, ulong src, ulong mask)
{
	*dest = (*dest & ~mask) | (src & mask);
}

static void assign_register(unsigned long *reg, u64 val, int bytes)
{
	/* The 4-byte case *is* correct: in 64-bit mode we zero-extend. */
	switch (bytes) {
	case 1:
		*(u8 *)reg = (u8)val;
		break;
	case 2:
		*(u16 *)reg = (u16)val;
		break;
	case 4:
		*reg = (u32)val;
		break;	/* 64b: zero-extend */
	case 8:
		*reg = val;
		break;
	}
}

static inline unsigned long ad_mask(struct x86_emulate_ctxt *ctxt)
{
	return (1UL << (ctxt->ad_bytes << 3)) - 1;
}

static ulong stack_mask(struct x86_emulate_ctxt *ctxt)
{
	u16 sel;
	struct desc_struct ss;

	if (ctxt->mode == X86EMUL_MODE_PROT64)
		return ~0UL;
	ctxt->ops->get_segment(ctxt, &sel, &ss, NULL, VCPU_SREG_SS);
	return ~0U >> ((ss.d ^ 1) * 16);  /* d=0: 0xffff; d=1: 0xffffffff */
}

static int stack_size(struct x86_emulate_ctxt *ctxt)
{
	return (__fls(stack_mask(ctxt)) + 1) >> 3;
}

/* Access/update address held in a register, based on addressing mode. */
static inline unsigned long
address_mask(struct x86_emulate_ctxt *ctxt, unsigned long reg)
{
	if (ctxt->ad_bytes == sizeof(unsigned long))
		return reg;
	else
		return reg & ad_mask(ctxt);
}

static inline unsigned long
register_address(struct x86_emulate_ctxt *ctxt, int reg)
{
	return address_mask(ctxt, reg_read(ctxt, reg));
}

static void masked_increment(ulong *reg, ulong mask, int inc)
{
	assign_masked(reg, *reg + inc, mask);
}

static inline void
register_address_increment(struct x86_emulate_ctxt *ctxt, int reg, int inc)
{
	ulong *preg = reg_rmw(ctxt, reg);

	assign_register(preg, *preg + inc, ctxt->ad_bytes);
}

static void rsp_increment(struct x86_emulate_ctxt *ctxt, int inc)
{
	masked_increment(reg_rmw(ctxt, VCPU_REGS_RSP), stack_mask(ctxt), inc);
}

static u32 desc_limit_scaled(struct desc_struct *desc)
{
	u32 limit = get_desc_limit(desc);

	return desc->g ? (limit << 12) | 0xfff : limit;
}

static unsigned long seg_base(struct x86_emulate_ctxt *ctxt, int seg)
{
	if (ctxt->mode == X86EMUL_MODE_PROT64 && seg < VCPU_SREG_FS)
		return 0;

	return ctxt->ops->get_cached_segment_base(ctxt, seg);
}

static int emulate_exception(struct x86_emulate_ctxt *ctxt, int vec,
			     u32 error, bool valid)
{
	if (KVM_EMULATOR_BUG_ON(vec > 0x1f, ctxt))
		return X86EMUL_UNHANDLEABLE;

	ctxt->exception.vector = vec;
	ctxt->exception.error_code = error;
	ctxt->exception.error_code_valid = valid;
	return X86EMUL_PROPAGATE_FAULT;
}

static int emulate_db(struct x86_emulate_ctxt *ctxt)
{
	return emulate_exception(ctxt, DB_VECTOR, 0, false);
}

static int emulate_gp(struct x86_emulate_ctxt *ctxt, int err)
{
	return emulate_exception(ctxt, GP_VECTOR, err, true);
}

static int emulate_ss(struct x86_emulate_ctxt *ctxt, int err)
{
	return emulate_exception(ctxt, SS_VECTOR, err, true);
}

static int emulate_ud(struct x86_emulate_ctxt *ctxt)
{
	return emulate_exception(ctxt, UD_VECTOR, 0, false);
}

static int emulate_ts(struct x86_emulate_ctxt *ctxt, int err)
{
	return emulate_exception(ctxt, TS_VECTOR, err, true);
}

static int emulate_de(struct x86_emulate_ctxt *ctxt)
{
	return emulate_exception(ctxt, DE_VECTOR, 0, false);
}

static int emulate_nm(struct x86_emulate_ctxt *ctxt)
{
	return emulate_exception(ctxt, NM_VECTOR, 0, false);
}

static u16 get_segment_selector(struct x86_emulate_ctxt *ctxt, unsigned seg)
{
	u16 selector;
	struct desc_struct desc;

	ctxt->ops->get_segment(ctxt, &selector, &desc, NULL, seg);
	return selector;
}

static void set_segment_selector(struct x86_emulate_ctxt *ctxt, u16 selector,
				 unsigned seg)
{
	u16 dummy;
	u32 base3;
	struct desc_struct desc;

	ctxt->ops->get_segment(ctxt, &dummy, &desc, &base3, seg);
	ctxt->ops->set_segment(ctxt, selector, &desc, base3, seg);
}

static inline u8 ctxt_virt_addr_bits(struct x86_emulate_ctxt *ctxt)
{
	return (ctxt->ops->get_cr(ctxt, 4) & X86_CR4_LA57) ? 57 : 48;
}

static inline bool emul_is_noncanonical_address(u64 la,
						struct x86_emulate_ctxt *ctxt)
{
	return !__is_canonical_address(la, ctxt_virt_addr_bits(ctxt));
}

/*
 * x86 defines three classes of vector instructions: explicitly
 * aligned, explicitly unaligned, and the rest, which change behaviour
 * depending on whether they're AVX encoded or not.
 *
 * Also included is CMPXCHG16B which is not a vector instruction, yet it is
 * subject to the same check.  FXSAVE and FXRSTOR are checked here too as their
 * 512 bytes of data must be aligned to a 16 byte boundary.
 */
static unsigned insn_alignment(struct x86_emulate_ctxt *ctxt, unsigned size)
{
	u64 alignment = ctxt->d & AlignMask;

	if (likely(size < 16))
		return 1;

	switch (alignment) {
	case Unaligned:
	case Avx:
		return 1;
	case Aligned16:
		return 16;
	case Aligned:
	default:
		return size;
	}
}

static __always_inline int __linearize(struct x86_emulate_ctxt *ctxt,
				       struct segmented_address addr,
				       unsigned *max_size, unsigned size,
				       bool write, bool fetch,
				       enum x86emul_mode mode, ulong *linear)
{
	struct desc_struct desc;
	bool usable;
	ulong la;
	u32 lim;
	u16 sel;
	u8  va_bits;

	la = seg_base(ctxt, addr.seg) + addr.ea;
	*max_size = 0;
	switch (mode) {
	case X86EMUL_MODE_PROT64:
		*linear = la;
		va_bits = ctxt_virt_addr_bits(ctxt);
		if (!__is_canonical_address(la, va_bits))
			goto bad;

		*max_size = min_t(u64, ~0u, (1ull << va_bits) - la);
		if (size > *max_size)
			goto bad;
		break;
	default:
		*linear = la = (u32)la;
		usable = ctxt->ops->get_segment(ctxt, &sel, &desc, NULL,
						addr.seg);
		if (!usable)
			goto bad;
		/* code segment in protected mode or read-only data segment */
		if ((((ctxt->mode != X86EMUL_MODE_REAL) && (desc.type & 8))
					|| !(desc.type & 2)) && write)
			goto bad;
		/* unreadable code segment */
		if (!fetch && (desc.type & 8) && !(desc.type & 2))
			goto bad;
		lim = desc_limit_scaled(&desc);
		if (!(desc.type & 8) && (desc.type & 4)) {
			/* expand-down segment */
			if (addr.ea <= lim)
				goto bad;
			lim = desc.d ? 0xffffffff : 0xffff;
		}
		if (addr.ea > lim)
			goto bad;
		if (lim == 0xffffffff)
			*max_size = ~0u;
		else {
			*max_size = (u64)lim + 1 - addr.ea;
			if (size > *max_size)
				goto bad;
		}
		break;
	}
	if (la & (insn_alignment(ctxt, size) - 1))
		return emulate_gp(ctxt, 0);
	return X86EMUL_CONTINUE;
bad:
	if (addr.seg == VCPU_SREG_SS)
		return emulate_ss(ctxt, 0);
	else
		return emulate_gp(ctxt, 0);
}

static int linearize(struct x86_emulate_ctxt *ctxt,
		     struct segmented_address addr,
		     unsigned size, bool write,
		     ulong *linear)
{
	unsigned max_size;
	return __linearize(ctxt, addr, &max_size, size, write, false,
			   ctxt->mode, linear);
}

static inline int assign_eip(struct x86_emulate_ctxt *ctxt, ulong dst,
			     enum x86emul_mode mode)
{
	ulong linear;
	int rc;
	unsigned max_size;
	struct segmented_address addr = { .seg = VCPU_SREG_CS,
					   .ea = dst };

	if (ctxt->op_bytes != sizeof(unsigned long))
		addr.ea = dst & ((1UL << (ctxt->op_bytes << 3)) - 1);
	rc = __linearize(ctxt, addr, &max_size, 1, false, true, mode, &linear);
	if (rc == X86EMUL_CONTINUE)
		ctxt->_eip = addr.ea;
	return rc;
}

static inline int assign_eip_near(struct x86_emulate_ctxt *ctxt, ulong dst)
{
	return assign_eip(ctxt, dst, ctxt->mode);
}

static int assign_eip_far(struct x86_emulate_ctxt *ctxt, ulong dst,
			  const struct desc_struct *cs_desc)
{
	enum x86emul_mode mode = ctxt->mode;
	int rc;

#ifdef CONFIG_X86_64
	if (ctxt->mode >= X86EMUL_MODE_PROT16) {
		if (cs_desc->l) {
			u64 efer = 0;

			ctxt->ops->get_msr(ctxt, MSR_EFER, &efer);
			if (efer & EFER_LMA)
				mode = X86EMUL_MODE_PROT64;
		} else
			mode = X86EMUL_MODE_PROT32; /* temporary value */
	}
#endif
	if (mode == X86EMUL_MODE_PROT16 || mode == X86EMUL_MODE_PROT32)
		mode = cs_desc->d ? X86EMUL_MODE_PROT32 : X86EMUL_MODE_PROT16;
	rc = assign_eip(ctxt, dst, mode);
	if (rc == X86EMUL_CONTINUE)
		ctxt->mode = mode;
	return rc;
}

static inline int jmp_rel(struct x86_emulate_ctxt *ctxt, int rel)
{
	return assign_eip_near(ctxt, ctxt->_eip + rel);
}

static int linear_read_system(struct x86_emulate_ctxt *ctxt, ulong linear,
			      void *data, unsigned size)
{
	return ctxt->ops->read_std(ctxt, linear, data, size, &ctxt->exception, true);
}

static int linear_write_system(struct x86_emulate_ctxt *ctxt,
			       ulong linear, void *data,
			       unsigned int size)
{
	return ctxt->ops->write_std(ctxt, linear, data, size, &ctxt->exception, true);
}

static int segmented_read_std(struct x86_emulate_ctxt *ctxt,
			      struct segmented_address addr,
			      void *data,
			      unsigned size)
{
	int rc;
	ulong linear;

	rc = linearize(ctxt, addr, size, false, &linear);
	if (rc != X86EMUL_CONTINUE)
		return rc;
	return ctxt->ops->read_std(ctxt, linear, data, size, &ctxt->exception, false);
}

static int segmented_write_std(struct x86_emulate_ctxt *ctxt,
			       struct segmented_address addr,
			       void *data,
			       unsigned int size)
{
	int rc;
	ulong linear;

	rc = linearize(ctxt, addr, size, true, &linear);
	if (rc != X86EMUL_CONTINUE)
		return rc;
	return ctxt->ops->write_std(ctxt, linear, data, size, &ctxt->exception, false);
}

/*
 * Prefetch the remaining bytes of the instruction without crossing page
 * boundary if they are not in fetch_cache yet.
 */
static int __do_insn_fetch_bytes(struct x86_emulate_ctxt *ctxt, int op_size)
{
	int rc;
	unsigned size, max_size;
	unsigned long linear;
	int cur_size = ctxt->fetch.end - ctxt->fetch.data;
	struct segmented_address addr = { .seg = VCPU_SREG_CS,
					   .ea = ctxt->eip + cur_size };

	/*
	 * We do not know exactly how many bytes will be needed, and
	 * __linearize is expensive, so fetch as much as possible.  We
	 * just have to avoid going beyond the 15 byte limit, the end
	 * of the segment, or the end of the page.
	 *
	 * __linearize is called with size 0 so that it does not do any
	 * boundary check itself.  Instead, we use max_size to check
	 * against op_size.
	 */
	rc = __linearize(ctxt, addr, &max_size, 0, false, true, ctxt->mode,
			 &linear);
	if (unlikely(rc != X86EMUL_CONTINUE))
		return rc;

	size = min_t(unsigned, 15UL ^ cur_size, max_size);
	size = min_t(unsigned, size, PAGE_SIZE - offset_in_page(linear));

	/*
	 * One instruction can only straddle two pages,
	 * and one has been loaded at the beginning of
	 * x86_decode_insn.  So, if not enough bytes
	 * still, we must have hit the 15-byte boundary.
	 */
	if (unlikely(size < op_size))
		return emulate_gp(ctxt, 0);

	rc = ctxt->ops->fetch(ctxt, linear, ctxt->fetch.end,
			      size, &ctxt->exception);
	if (unlikely(rc != X86EMUL_CONTINUE))
		return rc;
	ctxt->fetch.end += size;
	return X86EMUL_CONTINUE;
}

static __always_inline int do_insn_fetch_bytes(struct x86_emulate_ctxt *ctxt,
					       unsigned size)
{
	unsigned done_size = ctxt->fetch.end - ctxt->fetch.ptr;

	if (unlikely(done_size < size))
		return __do_insn_fetch_bytes(ctxt, size - done_size);
	else
		return X86EMUL_CONTINUE;
}

/* Fetch next part of the instruction being emulated. */
#define insn_fetch(_type, _ctxt)					\
({	_type _x;							\
									\
	rc = do_insn_fetch_bytes(_ctxt, sizeof(_type));			\
	if (rc != X86EMUL_CONTINUE)					\
		goto done;						\
	ctxt->_eip += sizeof(_type);					\
	memcpy(&_x, ctxt->fetch.ptr, sizeof(_type));			\
	ctxt->fetch.ptr += sizeof(_type);				\
	_x;								\
})

#define insn_fetch_arr(_arr, _size, _ctxt)				\
({									\
	rc = do_insn_fetch_bytes(_ctxt, _size);				\
	if (rc != X86EMUL_CONTINUE)					\
		goto done;						\
	ctxt->_eip += (_size);						\
	memcpy(_arr, ctxt->fetch.ptr, _size);				\
	ctxt->fetch.ptr += (_size);					\
})

/*
 * Given the 'reg' portion of a ModRM byte, and a register block, return a
 * pointer into the block that addresses the relevant register.
 * @highbyte_regs specifies whether to decode AH,CH,DH,BH.
 */
static void *decode_register(struct x86_emulate_ctxt *ctxt, u8 modrm_reg,
			     int byteop)
{
	void *p;
	int highbyte_regs = (ctxt->rex_prefix == 0) && byteop;

	if (highbyte_regs && modrm_reg >= 4 && modrm_reg < 8)
		p = (unsigned char *)reg_rmw(ctxt, modrm_reg & 3) + 1;
	else
		p = reg_rmw(ctxt, modrm_reg);
	return p;
}

static int read_descriptor(struct x86_emulate_ctxt *ctxt,
			   struct segmented_address addr,
			   u16 *size, unsigned long *address, int op_bytes)
{
	int rc;

	if (op_bytes == 2)
		op_bytes = 3;
	*address = 0;
	rc = segmented_read_std(ctxt, addr, size, 2);
	if (rc != X86EMUL_CONTINUE)
		return rc;
	addr.ea += 2;
	rc = segmented_read_std(ctxt, addr, address, op_bytes);
	return rc;
}

FASTOP2(add);
FASTOP2(or);
FASTOP2(adc);
FASTOP2(sbb);
FASTOP2(and);
FASTOP2(sub);
FASTOP2(xor);
FASTOP2(cmp);
FASTOP2(test);

FASTOP1SRC2(mul, mul_ex);
FASTOP1SRC2(imul, imul_ex);
FASTOP1SRC2EX(div, div_ex);
FASTOP1SRC2EX(idiv, idiv_ex);

FASTOP3WCL(shld);
FASTOP3WCL(shrd);

FASTOP2W(imul);

FASTOP1(not);
FASTOP1(neg);
FASTOP1(inc);
FASTOP1(dec);

FASTOP2CL(rol);
FASTOP2CL(ror);
FASTOP2CL(rcl);
FASTOP2CL(rcr);
FASTOP2CL(shl);
FASTOP2CL(shr);
FASTOP2CL(sar);

FASTOP2W(bsf);
FASTOP2W(bsr);
FASTOP2W(bt);
FASTOP2W(bts);
FASTOP2W(btr);
FASTOP2W(btc);

FASTOP2(xadd);

FASTOP2R(cmp, cmp_r);

static int em_bsf_c(struct x86_emulate_ctxt *ctxt)
{
	/* If src is zero, do not writeback, but update flags */
	if (ctxt->src.val == 0)
		ctxt->dst.type = OP_NONE;
	return fastop(ctxt, em_bsf);
}

static int em_bsr_c(struct x86_emulate_ctxt *ctxt)
{
	/* If src is zero, do not writeback, but update flags */
	if (ctxt->src.val == 0)
		ctxt->dst.type = OP_NONE;
	return fastop(ctxt, em_bsr);
}

static __always_inline u8 test_cc(unsigned int condition, unsigned long flags)
{
	u8 rc;
	void (*fop)(void) = (void *)em_setcc + FASTOP_SIZE * (condition & 0xf);

	flags = (flags & EFLAGS_MASK) | X86_EFLAGS_IF;
	asm("push %[flags]; popf; " CALL_NOSPEC
	    : "=a"(rc) : [thunk_target]"r"(fop), [flags]"r"(flags));
	return rc;
}

static void fetch_register_operand(struct operand *op)
{
	switch (op->bytes) {
	case 1:
		op->val = *(u8 *)op->addr.reg;
		break;
	case 2:
		op->val = *(u16 *)op->addr.reg;
		break;
	case 4:
		op->val = *(u32 *)op->addr.reg;
		break;
	case 8:
		op->val = *(u64 *)op->addr.reg;
		break;
	}
}

static int em_fninit(struct x86_emulate_ctxt *ctxt)
{
	if (ctxt->ops->get_cr(ctxt, 0) & (X86_CR0_TS | X86_CR0_EM))
		return emulate_nm(ctxt);

	kvm_fpu_get();
	asm volatile("fninit");
	kvm_fpu_put();
	return X86EMUL_CONTINUE;
}

static int em_fnstcw(struct x86_emulate_ctxt *ctxt)
{
	u16 fcw;

	if (ctxt->ops->get_cr(ctxt, 0) & (X86_CR0_TS | X86_CR0_EM))
		return emulate_nm(ctxt);

	kvm_fpu_get();
	asm volatile("fnstcw %0": "+m"(fcw));
	kvm_fpu_put();

	ctxt->dst.val = fcw;

	return X86EMUL_CONTINUE;
}

static int em_fnstsw(struct x86_emulate_ctxt *ctxt)
{
	u16 fsw;

	if (ctxt->ops->get_cr(ctxt, 0) & (X86_CR0_TS | X86_CR0_EM))
		return emulate_nm(ctxt);

	kvm_fpu_get();
	asm volatile("fnstsw %0": "+m"(fsw));
	kvm_fpu_put();

	ctxt->dst.val = fsw;

	return X86EMUL_CONTINUE;
}

static void decode_register_operand(struct x86_emulate_ctxt *ctxt,
				    struct operand *op)
{
	unsigned reg = ctxt->modrm_reg;

	if (!(ctxt->d & ModRM))
		reg = (ctxt->b & 7) | ((ctxt->rex_prefix & 1) << 3);

	if (ctxt->d & Sse) {
		op->type = OP_XMM;
		op->bytes = 16;
		op->addr.xmm = reg;
		kvm_read_sse_reg(reg, &op->vec_val);
		return;
	}
	if (ctxt->d & Mmx) {
		reg &= 7;
		op->type = OP_MM;
		op->bytes = 8;
		op->addr.mm = reg;
		return;
	}

	op->type = OP_REG;
	op->bytes = (ctxt->d & ByteOp) ? 1 : ctxt->op_bytes;
	op->addr.reg = decode_register(ctxt, reg, ctxt->d & ByteOp);

	fetch_register_operand(op);
	op->orig_val = op->val;
}

static void adjust_modrm_seg(struct x86_emulate_ctxt *ctxt, int base_reg)
{
	if (base_reg == VCPU_REGS_RSP || base_reg == VCPU_REGS_RBP)
		ctxt->modrm_seg = VCPU_SREG_SS;
}

static int decode_modrm(struct x86_emulate_ctxt *ctxt,
			struct operand *op)
{
	u8 sib;
	int index_reg, base_reg, scale;
	int rc = X86EMUL_CONTINUE;
	ulong modrm_ea = 0;

	ctxt->modrm_reg = ((ctxt->rex_prefix << 1) & 8); /* REX.R */
	index_reg = (ctxt->rex_prefix << 2) & 8; /* REX.X */
	base_reg = (ctxt->rex_prefix << 3) & 8; /* REX.B */

	ctxt->modrm_mod = (ctxt->modrm & 0xc0) >> 6;
	ctxt->modrm_reg |= (ctxt->modrm & 0x38) >> 3;
	ctxt->modrm_rm = base_reg | (ctxt->modrm & 0x07);
	ctxt->modrm_seg = VCPU_SREG_DS;

	if (ctxt->modrm_mod == 3 || (ctxt->d & NoMod)) {
		op->type = OP_REG;
		op->bytes = (ctxt->d & ByteOp) ? 1 : ctxt->op_bytes;
		op->addr.reg = decode_register(ctxt, ctxt->modrm_rm,
				ctxt->d & ByteOp);
		if (ctxt->d & Sse) {
			op->type = OP_XMM;
			op->bytes = 16;
			op->addr.xmm = ctxt->modrm_rm;
			kvm_read_sse_reg(ctxt->modrm_rm, &op->vec_val);
			return rc;
		}
		if (ctxt->d & Mmx) {
			op->type = OP_MM;
			op->bytes = 8;
			op->addr.mm = ctxt->modrm_rm & 7;
			return rc;
		}
		fetch_register_operand(op);
		return rc;
	}

	op->type = OP_MEM;

	if (ctxt->ad_bytes == 2) {
		unsigned bx = reg_read(ctxt, VCPU_REGS_RBX);
		unsigned bp = reg_read(ctxt, VCPU_REGS_RBP);
		unsigned si = reg_read(ctxt, VCPU_REGS_RSI);
		unsigned di = reg_read(ctxt, VCPU_REGS_RDI);

		/* 16-bit ModR/M decode. */
		switch (ctxt->modrm_mod) {
		case 0:
			if (ctxt->modrm_rm == 6)
				modrm_ea += insn_fetch(u16, ctxt);
			break;
		case 1:
			modrm_ea += insn_fetch(s8, ctxt);
			break;
		case 2:
			modrm_ea += insn_fetch(u16, ctxt);
			break;
		}
		switch (ctxt->modrm_rm) {
		case 0:
			modrm_ea += bx + si;
			break;
		case 1:
			modrm_ea += bx + di;
			break;
		case 2:
			modrm_ea += bp + si;
			break;
		case 3:
			modrm_ea += bp + di;
			break;
		case 4:
			modrm_ea += si;
			break;
		case 5:
			modrm_ea += di;
			break;
		case 6:
			if (ctxt->modrm_mod != 0)
				modrm_ea += bp;
			break;
		case 7:
			modrm_ea += bx;
			break;
		}
		if (ctxt->modrm_rm == 2 || ctxt->modrm_rm == 3 ||
		    (ctxt->modrm_rm == 6 && ctxt->modrm_mod != 0))
			ctxt->modrm_seg = VCPU_SREG_SS;
		modrm_ea = (u16)modrm_ea;
	} else {
		/* 32/64-bit ModR/M decode. */
		if ((ctxt->modrm_rm & 7) == 4) {
			sib = insn_fetch(u8, ctxt);
			index_reg |= (sib >> 3) & 7;
			base_reg |= sib & 7;
			scale = sib >> 6;

			if ((base_reg & 7) == 5 && ctxt->modrm_mod == 0)
				modrm_ea += insn_fetch(s32, ctxt);
			else {
				modrm_ea += reg_read(ctxt, base_reg);
				adjust_modrm_seg(ctxt, base_reg);
				/* Increment ESP on POP [ESP] */
				if ((ctxt->d & IncSP) &&
				    base_reg == VCPU_REGS_RSP)
					modrm_ea += ctxt->op_bytes;
			}
			if (index_reg != 4)
				modrm_ea += reg_read(ctxt, index_reg) << scale;
		} else if ((ctxt->modrm_rm & 7) == 5 && ctxt->modrm_mod == 0) {
			modrm_ea += insn_fetch(s32, ctxt);
			if (ctxt->mode == X86EMUL_MODE_PROT64)
				ctxt->rip_relative = 1;
		} else {
			base_reg = ctxt->modrm_rm;
			modrm_ea += reg_read(ctxt, base_reg);
			adjust_modrm_seg(ctxt, base_reg);
		}
		switch (ctxt->modrm_mod) {
		case 1:
			modrm_ea += insn_fetch(s8, ctxt);
			break;
		case 2:
			modrm_ea += insn_fetch(s32, ctxt);
			break;
		}
	}
	op->addr.mem.ea = modrm_ea;
	if (ctxt->ad_bytes != 8)
		ctxt->memop.addr.mem.ea = (u32)ctxt->memop.addr.mem.ea;

done:
	return rc;
}

static int decode_abs(struct x86_emulate_ctxt *ctxt,
		      struct operand *op)
{
	int rc = X86EMUL_CONTINUE;

	op->type = OP_MEM;
	switch (ctxt->ad_bytes) {
	case 2:
		op->addr.mem.ea = insn_fetch(u16, ctxt);
		break;
	case 4:
		op->addr.mem.ea = insn_fetch(u32, ctxt);
		break;
	case 8:
		op->addr.mem.ea = insn_fetch(u64, ctxt);
		break;
	}
done:
	return rc;
}

static void fetch_bit_operand(struct x86_emulate_ctxt *ctxt)
{
	long sv = 0, mask;

	if (ctxt->dst.type == OP_MEM && ctxt->src.type == OP_REG) {
		mask = ~((long)ctxt->dst.bytes * 8 - 1);

		if (ctxt->src.bytes == 2)
			sv = (s16)ctxt->src.val & (s16)mask;
		else if (ctxt->src.bytes == 4)
			sv = (s32)ctxt->src.val & (s32)mask;
		else
			sv = (s64)ctxt->src.val & (s64)mask;

		ctxt->dst.addr.mem.ea = address_mask(ctxt,
					   ctxt->dst.addr.mem.ea + (sv >> 3));
	}

	/* only subword offset */
	ctxt->src.val &= (ctxt->dst.bytes << 3) - 1;
}

static int read_emulated(struct x86_emulate_ctxt *ctxt,
			 unsigned long addr, void *dest, unsigned size)
{
	int rc;
	struct read_cache *mc = &ctxt->mem_read;

	if (mc->pos < mc->end)
		goto read_cached;

	if (KVM_EMULATOR_BUG_ON((mc->end + size) >= sizeof(mc->data), ctxt))
		return X86EMUL_UNHANDLEABLE;

	rc = ctxt->ops->read_emulated(ctxt, addr, mc->data + mc->end, size,
				      &ctxt->exception);
	if (rc != X86EMUL_CONTINUE)
		return rc;

	mc->end += size;

read_cached:
	memcpy(dest, mc->data + mc->pos, size);
	mc->pos += size;
	return X86EMUL_CONTINUE;
}

static int segmented_read(struct x86_emulate_ctxt *ctxt,
			  struct segmented_address addr,
			  void *data,
			  unsigned size)
{
	int rc;
	ulong linear;

	rc = linearize(ctxt, addr, size, false, &linear);
	if (rc != X86EMUL_CONTINUE)
		return rc;
	return read_emulated(ctxt, linear, data, size);
}

static int segmented_write(struct x86_emulate_ctxt *ctxt,
			   struct segmented_address addr,
			   const void *data,
			   unsigned size)
{
	int rc;
	ulong linear;

	rc = linearize(ctxt, addr, size, true, &linear);
	if (rc != X86EMUL_CONTINUE)
		return rc;
	return ctxt->ops->write_emulated(ctxt, linear, data, size,
					 &ctxt->exception);
}

static int segmented_cmpxchg(struct x86_emulate_ctxt *ctxt,
			     struct segmented_address addr,
			     const void *orig_data, const void *data,
			     unsigned size)
{
	int rc;
	ulong linear;

	rc = linearize(ctxt, addr, size, true, &linear);
	if (rc != X86EMUL_CONTINUE)
		return rc;
	return ctxt->ops->cmpxchg_emulated(ctxt, linear, orig_data, data,
					   size, &ctxt->exception);
}

static int pio_in_emulated(struct x86_emulate_ctxt *ctxt,
			   unsigned int size, unsigned short port,
			   void *dest)
{
	struct read_cache *rc = &ctxt->io_read;

	if (rc->pos == rc->end) { /* refill pio read ahead */
		unsigned int in_page, n;
		unsigned int count = ctxt->rep_prefix ?
			address_mask(ctxt, reg_read(ctxt, VCPU_REGS_RCX)) : 1;
		in_page = (ctxt->eflags & X86_EFLAGS_DF) ?
			offset_in_page(reg_read(ctxt, VCPU_REGS_RDI)) :
			PAGE_SIZE - offset_in_page(reg_read(ctxt, VCPU_REGS_RDI));
		n = min3(in_page, (unsigned int)sizeof(rc->data) / size, count);
		if (n == 0)
			n = 1;
		rc->pos = rc->end = 0;
		if (!ctxt->ops->pio_in_emulated(ctxt, size, port, rc->data, n))
			return 0;
		rc->end = n * size;
	}

	if (ctxt->rep_prefix && (ctxt->d & String) &&
	    !(ctxt->eflags & X86_EFLAGS_DF)) {
		ctxt->dst.data = rc->data + rc->pos;
		ctxt->dst.type = OP_MEM_STR;
		ctxt->dst.count = (rc->end - rc->pos) / size;
		rc->pos = rc->end;
	} else {
		memcpy(dest, rc->data + rc->pos, size);
		rc->pos += size;
	}
	return 1;
}

static int read_interrupt_descriptor(struct x86_emulate_ctxt *ctxt,
				     u16 index, struct desc_struct *desc)
{
	struct desc_ptr dt;
	ulong addr;

	ctxt->ops->get_idt(ctxt, &dt);

	if (dt.size < index * 8 + 7)
		return emulate_gp(ctxt, index << 3 | 0x2);

	addr = dt.address + index * 8;
	return linear_read_system(ctxt, addr, desc, sizeof(*desc));
}

static void get_descriptor_table_ptr(struct x86_emulate_ctxt *ctxt,
				     u16 selector, struct desc_ptr *dt)
{
	const struct x86_emulate_ops *ops = ctxt->ops;
	u32 base3 = 0;

	if (selector & 1 << 2) {
		struct desc_struct desc;
		u16 sel;

		memset(dt, 0, sizeof(*dt));
		if (!ops->get_segment(ctxt, &sel, &desc, &base3,
				      VCPU_SREG_LDTR))
			return;

		dt->size = desc_limit_scaled(&desc); /* what if limit > 65535? */
		dt->address = get_desc_base(&desc) | ((u64)base3 << 32);
	} else
		ops->get_gdt(ctxt, dt);
}

static int get_descriptor_ptr(struct x86_emulate_ctxt *ctxt,
			      u16 selector, ulong *desc_addr_p)
{
	struct desc_ptr dt;
	u16 index = selector >> 3;
	ulong addr;

	get_descriptor_table_ptr(ctxt, selector, &dt);

	if (dt.size < index * 8 + 7)
		return emulate_gp(ctxt, selector & 0xfffc);

	addr = dt.address + index * 8;

#ifdef CONFIG_X86_64
	if (addr >> 32 != 0) {
		u64 efer = 0;

		ctxt->ops->get_msr(ctxt, MSR_EFER, &efer);
		if (!(efer & EFER_LMA))
			addr &= (u32)-1;
	}
#endif

	*desc_addr_p = addr;
	return X86EMUL_CONTINUE;
}

/* allowed just for 8 bytes segments */
static int read_segment_descriptor(struct x86_emulate_ctxt *ctxt,
				   u16 selector, struct desc_struct *desc,
				   ulong *desc_addr_p)
{
	int rc;

	rc = get_descriptor_ptr(ctxt, selector, desc_addr_p);
	if (rc != X86EMUL_CONTINUE)
		return rc;

	return linear_read_system(ctxt, *desc_addr_p, desc, sizeof(*desc));
}

/* allowed just for 8 bytes segments */
static int write_segment_descriptor(struct x86_emulate_ctxt *ctxt,
				    u16 selector, struct desc_struct *desc)
{
	int rc;
	ulong addr;

	rc = get_descriptor_ptr(ctxt, selector, &addr);
	if (rc != X86EMUL_CONTINUE)
		return rc;

	return linear_write_system(ctxt, addr, desc, sizeof(*desc));
}

static int __load_segment_descriptor(struct x86_emulate_ctxt *ctxt,
				     u16 selector, int seg, u8 cpl,
				     enum x86_transfer_type transfer,
				     struct desc_struct *desc)
{
	struct desc_struct seg_desc, old_desc;
	u8 dpl, rpl;
	unsigned err_vec = GP_VECTOR;
	u32 err_code = 0;
	bool null_selector = !(selector & ~0x3); /* 0000-0003 are null */
	ulong desc_addr;
	int ret;
	u16 dummy;
	u32 base3 = 0;

	memset(&seg_desc, 0, sizeof(seg_desc));

	if (ctxt->mode == X86EMUL_MODE_REAL) {
		/* set real mode segment descriptor (keep limit etc. for
		 * unreal mode) */
		ctxt->ops->get_segment(ctxt, &dummy, &seg_desc, NULL, seg);
		set_desc_base(&seg_desc, selector << 4);
		goto load;
	} else if (seg <= VCPU_SREG_GS && ctxt->mode == X86EMUL_MODE_VM86) {
		/* VM86 needs a clean new segment descriptor */
		set_desc_base(&seg_desc, selector << 4);
		set_desc_limit(&seg_desc, 0xffff);
		seg_desc.type = 3;
		seg_desc.p = 1;
		seg_desc.s = 1;
		seg_desc.dpl = 3;
		goto load;
	}

	rpl = selector & 3;

	/* TR should be in GDT only */
	if (seg == VCPU_SREG_TR && (selector & (1 << 2)))
		goto exception;

	/* NULL selector is not valid for TR, CS and (except for long mode) SS */
	if (null_selector) {
		if (seg == VCPU_SREG_CS || seg == VCPU_SREG_TR)
			goto exception;

		if (seg == VCPU_SREG_SS) {
			if (ctxt->mode != X86EMUL_MODE_PROT64 || rpl != cpl)
				goto exception;

			/*
			 * ctxt->ops->set_segment expects the CPL to be in
			 * SS.DPL, so fake an expand-up 32-bit data segment.
			 */
			seg_desc.type = 3;
			seg_desc.p = 1;
			seg_desc.s = 1;
			seg_desc.dpl = cpl;
			seg_desc.d = 1;
			seg_desc.g = 1;
		}

		/* Skip all following checks */
		goto load;
	}

	ret = read_segment_descriptor(ctxt, selector, &seg_desc, &desc_addr);
	if (ret != X86EMUL_CONTINUE)
		return ret;

	err_code = selector & 0xfffc;
	err_vec = (transfer == X86_TRANSFER_TASK_SWITCH) ? TS_VECTOR :
							   GP_VECTOR;

	/* can't load system descriptor into segment selector */
	if (seg <= VCPU_SREG_GS && !seg_desc.s) {
		if (transfer == X86_TRANSFER_CALL_JMP)
			return X86EMUL_UNHANDLEABLE;
		goto exception;
	}

	dpl = seg_desc.dpl;

	switch (seg) {
	case VCPU_SREG_SS:
		/*
		 * segment is not a writable data segment or segment
		 * selector's RPL != CPL or segment selector's RPL != CPL
		 */
		if (rpl != cpl || (seg_desc.type & 0xa) != 0x2 || dpl != cpl)
			goto exception;
		break;
	case VCPU_SREG_CS:
		if (!(seg_desc.type & 8))
			goto exception;

		if (transfer == X86_TRANSFER_RET) {
			/* RET can never return to an inner privilege level. */
			if (rpl < cpl)
				goto exception;
			/* Outer-privilege level return is not implemented */
			if (rpl > cpl)
				return X86EMUL_UNHANDLEABLE;
		}
		if (transfer == X86_TRANSFER_RET || transfer == X86_TRANSFER_TASK_SWITCH) {
			if (seg_desc.type & 4) {
				/* conforming */
				if (dpl > rpl)
					goto exception;
			} else {
				/* nonconforming */
				if (dpl != rpl)
					goto exception;
			}
		} else { /* X86_TRANSFER_CALL_JMP */
			if (seg_desc.type & 4) {
				/* conforming */
				if (dpl > cpl)
					goto exception;
			} else {
				/* nonconforming */
				if (rpl > cpl || dpl != cpl)
					goto exception;
			}
		}
		/* in long-mode d/b must be clear if l is set */
		if (seg_desc.d && seg_desc.l) {
			u64 efer = 0;

			ctxt->ops->get_msr(ctxt, MSR_EFER, &efer);
			if (efer & EFER_LMA)
				goto exception;
		}

		/* CS(RPL) <- CPL */
		selector = (selector & 0xfffc) | cpl;
		break;
	case VCPU_SREG_TR:
		if (seg_desc.s || (seg_desc.type != 1 && seg_desc.type != 9))
			goto exception;
		break;
	case VCPU_SREG_LDTR:
		if (seg_desc.s || seg_desc.type != 2)
			goto exception;
		break;
	default: /*  DS, ES, FS, or GS */
		/*
		 * segment is not a data or readable code segment or
		 * ((segment is a data or nonconforming code segment)
		 * and (both RPL and CPL > DPL))
		 */
		if ((seg_desc.type & 0xa) == 0x8 ||
		    (((seg_desc.type & 0xc) != 0xc) &&
		     (rpl > dpl && cpl > dpl)))
			goto exception;
		break;
	}

	if (!seg_desc.p) {
		err_vec = (seg == VCPU_SREG_SS) ? SS_VECTOR : NP_VECTOR;
		goto exception;
	}

	if (seg_desc.s) {
		/* mark segment as accessed */
		if (!(seg_desc.type & 1)) {
			seg_desc.type |= 1;
			ret = write_segment_descriptor(ctxt, selector,
						       &seg_desc);
			if (ret != X86EMUL_CONTINUE)
				return ret;
		}
	} else if (ctxt->mode == X86EMUL_MODE_PROT64) {
		ret = linear_read_system(ctxt, desc_addr+8, &base3, sizeof(base3));
		if (ret != X86EMUL_CONTINUE)
			return ret;
		if (emul_is_noncanonical_address(get_desc_base(&seg_desc) |
						 ((u64)base3 << 32), ctxt))
			return emulate_gp(ctxt, err_code);
	}

	if (seg == VCPU_SREG_TR) {
		old_desc = seg_desc;
		seg_desc.type |= 2; /* busy */
		ret = ctxt->ops->cmpxchg_emulated(ctxt, desc_addr, &old_desc, &seg_desc,
						  sizeof(seg_desc), &ctxt->exception);
		if (ret != X86EMUL_CONTINUE)
			return ret;
	}
load:
	ctxt->ops->set_segment(ctxt, selector, &seg_desc, base3, seg);
	if (desc)
		*desc = seg_desc;
	return X86EMUL_CONTINUE;
exception:
	return emulate_exception(ctxt, err_vec, err_code, true);
}

static int load_segment_descriptor(struct x86_emulate_ctxt *ctxt,
				   u16 selector, int seg)
{
	u8 cpl = ctxt->ops->cpl(ctxt);

	/*
	 * None of MOV, POP and LSS can load a NULL selector in CPL=3, but
	 * they can load it at CPL<3 (Intel's manual says only LSS can,
	 * but it's wrong).
	 *
	 * However, the Intel manual says that putting IST=1/DPL=3 in
	 * an interrupt gate will result in SS=3 (the AMD manual instead
	 * says it doesn't), so allow SS=3 in __load_segment_descriptor
	 * and only forbid it here.
	 */
	if (seg == VCPU_SREG_SS && selector == 3 &&
	    ctxt->mode == X86EMUL_MODE_PROT64)
		return emulate_exception(ctxt, GP_VECTOR, 0, true);

	return __load_segment_descriptor(ctxt, selector, seg, cpl,
					 X86_TRANSFER_NONE, NULL);
}

static void write_register_operand(struct operand *op)
{
	return assign_register(op->addr.reg, op->val, op->bytes);
}

static int writeback(struct x86_emulate_ctxt *ctxt, struct operand *op)
{
	switch (op->type) {
	case OP_REG:
		write_register_operand(op);
		break;
	case OP_MEM:
		if (ctxt->lock_prefix)
			return segmented_cmpxchg(ctxt,
						 op->addr.mem,
						 &op->orig_val,
						 &op->val,
						 op->bytes);
		else
			return segmented_write(ctxt,
					       op->addr.mem,
					       &op->val,
					       op->bytes);
		break;
	case OP_MEM_STR:
		return segmented_write(ctxt,
				       op->addr.mem,
				       op->data,
				       op->bytes * op->count);
		break;
	case OP_XMM:
		kvm_write_sse_reg(op->addr.xmm, &op->vec_val);
		break;
	case OP_MM:
		kvm_write_mmx_reg(op->addr.mm, &op->mm_val);
		break;
	case OP_NONE:
		/* no writeback */
		break;
	default:
		break;
	}
	return X86EMUL_CONTINUE;
}

static int push(struct x86_emulate_ctxt *ctxt, void *data, int bytes)
{
	struct segmented_address addr;

	rsp_increment(ctxt, -bytes);
	addr.ea = reg_read(ctxt, VCPU_REGS_RSP) & stack_mask(ctxt);
	addr.seg = VCPU_SREG_SS;

	return segmented_write(ctxt, addr, data, bytes);
}

static int em_push(struct x86_emulate_ctxt *ctxt)
{
	/* Disable writeback. */
	ctxt->dst.type = OP_NONE;
	return push(ctxt, &ctxt->src.val, ctxt->op_bytes);
}

static int emulate_pop(struct x86_emulate_ctxt *ctxt,
		       void *dest, int len)
{
	int rc;
	struct segmented_address addr;

	addr.ea = reg_read(ctxt, VCPU_REGS_RSP) & stack_mask(ctxt);
	addr.seg = VCPU_SREG_SS;
	rc = segmented_read(ctxt, addr, dest, len);
	if (rc != X86EMUL_CONTINUE)
		return rc;

	rsp_increment(ctxt, len);
	return rc;
}

static int em_pop(struct x86_emulate_ctxt *ctxt)
{
	return emulate_pop(ctxt, &ctxt->dst.val, ctxt->op_bytes);
}

static int emulate_popf(struct x86_emulate_ctxt *ctxt,
			void *dest, int len)
{
	int rc;
	unsigned long val, change_mask;
	int iopl = (ctxt->eflags & X86_EFLAGS_IOPL) >> X86_EFLAGS_IOPL_BIT;
	int cpl = ctxt->ops->cpl(ctxt);

	rc = emulate_pop(ctxt, &val, len);
	if (rc != X86EMUL_CONTINUE)
		return rc;

	change_mask = X86_EFLAGS_CF | X86_EFLAGS_PF | X86_EFLAGS_AF |
		      X86_EFLAGS_ZF | X86_EFLAGS_SF | X86_EFLAGS_OF |
		      X86_EFLAGS_TF | X86_EFLAGS_DF | X86_EFLAGS_NT |
		      X86_EFLAGS_AC | X86_EFLAGS_ID;

	switch(ctxt->mode) {
	case X86EMUL_MODE_PROT64:
	case X86EMUL_MODE_PROT32:
	case X86EMUL_MODE_PROT16:
		if (cpl == 0)
			change_mask |= X86_EFLAGS_IOPL;
		if (cpl <= iopl)
			change_mask |= X86_EFLAGS_IF;
		break;
	case X86EMUL_MODE_VM86:
		if (iopl < 3)
			return emulate_gp(ctxt, 0);
		change_mask |= X86_EFLAGS_IF;
		break;
	default: /* real mode */
		change_mask |= (X86_EFLAGS_IOPL | X86_EFLAGS_IF);
		break;
	}

	*(unsigned long *)dest =
		(ctxt->eflags & ~change_mask) | (val & change_mask);

	return rc;
}

static int em_popf(struct x86_emulate_ctxt *ctxt)
{
	ctxt->dst.type = OP_REG;
	ctxt->dst.addr.reg = &ctxt->eflags;
	ctxt->dst.bytes = ctxt->op_bytes;
	return emulate_popf(ctxt, &ctxt->dst.val, ctxt->op_bytes);
}

static int em_enter(struct x86_emulate_ctxt *ctxt)
{
	int rc;
	unsigned frame_size = ctxt->src.val;
	unsigned nesting_level = ctxt->src2.val & 31;
	ulong rbp;

	if (nesting_level)
		return X86EMUL_UNHANDLEABLE;

	rbp = reg_read(ctxt, VCPU_REGS_RBP);
	rc = push(ctxt, &rbp, stack_size(ctxt));
	if (rc != X86EMUL_CONTINUE)
		return rc;
	assign_masked(reg_rmw(ctxt, VCPU_REGS_RBP), reg_read(ctxt, VCPU_REGS_RSP),
		      stack_mask(ctxt));
	assign_masked(reg_rmw(ctxt, VCPU_REGS_RSP),
		      reg_read(ctxt, VCPU_REGS_RSP) - frame_size,
		      stack_mask(ctxt));
	return X86EMUL_CONTINUE;
}

static int em_leave(struct x86_emulate_ctxt *ctxt)
{
	assign_masked(reg_rmw(ctxt, VCPU_REGS_RSP), reg_read(ctxt, VCPU_REGS_RBP),
		      stack_mask(ctxt));
	return emulate_pop(ctxt, reg_rmw(ctxt, VCPU_REGS_RBP), ctxt->op_bytes);
}

static int em_push_sreg(struct x86_emulate_ctxt *ctxt)
{
	int seg = ctxt->src2.val;

	ctxt->src.val = get_segment_selector(ctxt, seg);
	if (ctxt->op_bytes == 4) {
		rsp_increment(ctxt, -2);
		ctxt->op_bytes = 2;
	}

	return em_push(ctxt);
}

static int em_pop_sreg(struct x86_emulate_ctxt *ctxt)
{
	int seg = ctxt->src2.val;
	unsigned long selector;
	int rc;

	rc = emulate_pop(ctxt, &selector, 2);
	if (rc != X86EMUL_CONTINUE)
		return rc;

	if (ctxt->modrm_reg == VCPU_SREG_SS)
		ctxt->interruptibility = KVM_X86_SHADOW_INT_MOV_SS;
	if (ctxt->op_bytes > 2)
		rsp_increment(ctxt, ctxt->op_bytes - 2);

	rc = load_segment_descriptor(ctxt, (u16)selector, seg);
	return rc;
}

static int em_pusha(struct x86_emulate_ctxt *ctxt)
{
	unsigned long old_esp = reg_read(ctxt, VCPU_REGS_RSP);
	int rc = X86EMUL_CONTINUE;
	int reg = VCPU_REGS_RAX;

	while (reg <= VCPU_REGS_RDI) {
		(reg == VCPU_REGS_RSP) ?
		(ctxt->src.val = old_esp) : (ctxt->src.val = reg_read(ctxt, reg));

		rc = em_push(ctxt);
		if (rc != X86EMUL_CONTINUE)
			return rc;

		++reg;
	}

	return rc;
}

static int em_pushf(struct x86_emulate_ctxt *ctxt)
{
	ctxt->src.val = (unsigned long)ctxt->eflags & ~X86_EFLAGS_VM;
	return em_push(ctxt);
}

static int em_popa(struct x86_emulate_ctxt *ctxt)
{
	int rc = X86EMUL_CONTINUE;
	int reg = VCPU_REGS_RDI;
	u32 val;

	while (reg >= VCPU_REGS_RAX) {
		if (reg == VCPU_REGS_RSP) {
			rsp_increment(ctxt, ctxt->op_bytes);
			--reg;
		}

		rc = emulate_pop(ctxt, &val, ctxt->op_bytes);
		if (rc != X86EMUL_CONTINUE)
			break;
		assign_register(reg_rmw(ctxt, reg), val, ctxt->op_bytes);
		--reg;
	}
	return rc;
}

static int __emulate_int_real(struct x86_emulate_ctxt *ctxt, int irq)
{
	const struct x86_emulate_ops *ops = ctxt->ops;
	int rc;
	struct desc_ptr dt;
	gva_t cs_addr;
	gva_t eip_addr;
	u16 cs, eip;

	/* TODO: Add limit checks */
	ctxt->src.val = ctxt->eflags;
	rc = em_push(ctxt);
	if (rc != X86EMUL_CONTINUE)
		return rc;

	ctxt->eflags &= ~(X86_EFLAGS_IF | X86_EFLAGS_TF | X86_EFLAGS_AC);

	ctxt->src.val = get_segment_selector(ctxt, VCPU_SREG_CS);
	rc = em_push(ctxt);
	if (rc != X86EMUL_CONTINUE)
		return rc;

	ctxt->src.val = ctxt->_eip;
	rc = em_push(ctxt);
	if (rc != X86EMUL_CONTINUE)
		return rc;

	ops->get_idt(ctxt, &dt);

	eip_addr = dt.address + (irq << 2);
	cs_addr = dt.address + (irq << 2) + 2;

	rc = linear_read_system(ctxt, cs_addr, &cs, 2);
	if (rc != X86EMUL_CONTINUE)
		return rc;

	rc = linear_read_system(ctxt, eip_addr, &eip, 2);
	if (rc != X86EMUL_CONTINUE)
		return rc;

	rc = load_segment_descriptor(ctxt, cs, VCPU_SREG_CS);
	if (rc != X86EMUL_CONTINUE)
		return rc;

	ctxt->_eip = eip;

	return rc;
}

int emulate_int_real(struct x86_emulate_ctxt *ctxt, int irq)
{
	int rc;

	invalidate_registers(ctxt);
	rc = __emulate_int_real(ctxt, irq);
	if (rc == X86EMUL_CONTINUE)
		writeback_registers(ctxt);
	return rc;
}

static int emulate_int(struct x86_emulate_ctxt *ctxt, int irq)
{
	switch(ctxt->mode) {
	case X86EMUL_MODE_REAL:
		return __emulate_int_real(ctxt, irq);
	case X86EMUL_MODE_VM86:
	case X86EMUL_MODE_PROT16:
	case X86EMUL_MODE_PROT32:
	case X86EMUL_MODE_PROT64:
	default:
		/* Protected mode interrupts unimplemented yet */
		return X86EMUL_UNHANDLEABLE;
	}
}

static int emulate_iret_real(struct x86_emulate_ctxt *ctxt)
{
	int rc = X86EMUL_CONTINUE;
	unsigned long temp_eip = 0;
	unsigned long temp_eflags = 0;
	unsigned long cs = 0;
	unsigned long mask = X86_EFLAGS_CF | X86_EFLAGS_PF | X86_EFLAGS_AF |
			     X86_EFLAGS_ZF | X86_EFLAGS_SF | X86_EFLAGS_TF |
			     X86_EFLAGS_IF | X86_EFLAGS_DF | X86_EFLAGS_OF |
			     X86_EFLAGS_IOPL | X86_EFLAGS_NT | X86_EFLAGS_RF |
			     X86_EFLAGS_AC | X86_EFLAGS_ID |
			     X86_EFLAGS_FIXED;
	unsigned long vm86_mask = X86_EFLAGS_VM | X86_EFLAGS_VIF |
				  X86_EFLAGS_VIP;

	/* TODO: Add stack limit check */

	rc = emulate_pop(ctxt, &temp_eip, ctxt->op_bytes);

	if (rc != X86EMUL_CONTINUE)
		return rc;

	if (temp_eip & ~0xffff)
		return emulate_gp(ctxt, 0);

	rc = emulate_pop(ctxt, &cs, ctxt->op_bytes);

	if (rc != X86EMUL_CONTINUE)
		return rc;

	rc = emulate_pop(ctxt, &temp_eflags, ctxt->op_bytes);

	if (rc != X86EMUL_CONTINUE)
		return rc;

	rc = load_segment_descriptor(ctxt, (u16)cs, VCPU_SREG_CS);

	if (rc != X86EMUL_CONTINUE)
		return rc;

	ctxt->_eip = temp_eip;

	if (ctxt->op_bytes == 4)
		ctxt->eflags = ((temp_eflags & mask) | (ctxt->eflags & vm86_mask));
	else if (ctxt->op_bytes == 2) {
		ctxt->eflags &= ~0xffff;
		ctxt->eflags |= temp_eflags;
	}

	ctxt->eflags &= ~EFLG_RESERVED_ZEROS_MASK; /* Clear reserved zeros */
	ctxt->eflags |= X86_EFLAGS_FIXED;
	ctxt->ops->set_nmi_mask(ctxt, false);

	return rc;
}

static int em_iret(struct x86_emulate_ctxt *ctxt)
{
	switch(ctxt->mode) {
	case X86EMUL_MODE_REAL:
		return emulate_iret_real(ctxt);
	case X86EMUL_MODE_VM86:
	case X86EMUL_MODE_PROT16:
	case X86EMUL_MODE_PROT32:
	case X86EMUL_MODE_PROT64:
	default:
		/* iret from protected mode unimplemented yet */
		return X86EMUL_UNHANDLEABLE;
	}
}

static int em_jmp_far(struct x86_emulate_ctxt *ctxt)
{
	int rc;
	unsigned short sel;
	struct desc_struct new_desc;
	u8 cpl = ctxt->ops->cpl(ctxt);

	memcpy(&sel, ctxt->src.valptr + ctxt->op_bytes, 2);

	rc = __load_segment_descriptor(ctxt, sel, VCPU_SREG_CS, cpl,
				       X86_TRANSFER_CALL_JMP,
				       &new_desc);
	if (rc != X86EMUL_CONTINUE)
		return rc;

	rc = assign_eip_far(ctxt, ctxt->src.val, &new_desc);
	/* Error handling is not implemented. */
	if (rc != X86EMUL_CONTINUE)
		return X86EMUL_UNHANDLEABLE;

	return rc;
}

static int em_jmp_abs(struct x86_emulate_ctxt *ctxt)
{
	return assign_eip_near(ctxt, ctxt->src.val);
}

static int em_call_near_abs(struct x86_emulate_ctxt *ctxt)
{
	int rc;
	long int old_eip;

	old_eip = ctxt->_eip;
	rc = assign_eip_near(ctxt, ctxt->src.val);
	if (rc != X86EMUL_CONTINUE)
		return rc;
	ctxt->src.val = old_eip;
	rc = em_push(ctxt);
	return rc;
}

static int em_cmpxchg8b(struct x86_emulate_ctxt *ctxt)
{
	u64 old = ctxt->dst.orig_val64;

	if (ctxt->dst.bytes == 16)
		return X86EMUL_UNHANDLEABLE;

	if (((u32) (old >> 0) != (u32) reg_read(ctxt, VCPU_REGS_RAX)) ||
	    ((u32) (old >> 32) != (u32) reg_read(ctxt, VCPU_REGS_RDX))) {
		*reg_write(ctxt, VCPU_REGS_RAX) = (u32) (old >> 0);
		*reg_write(ctxt, VCPU_REGS_RDX) = (u32) (old >> 32);
		ctxt->eflags &= ~X86_EFLAGS_ZF;
	} else {
		ctxt->dst.val64 = ((u64)reg_read(ctxt, VCPU_REGS_RCX) << 32) |
			(u32) reg_read(ctxt, VCPU_REGS_RBX);

		ctxt->eflags |= X86_EFLAGS_ZF;
	}
	return X86EMUL_CONTINUE;
}

static int em_ret(struct x86_emulate_ctxt *ctxt)
{
	int rc;
	unsigned long eip;

	rc = emulate_pop(ctxt, &eip, ctxt->op_bytes);
	if (rc != X86EMUL_CONTINUE)
		return rc;

	return assign_eip_near(ctxt, eip);
}

static int em_ret_far(struct x86_emulate_ctxt *ctxt)
{
	int rc;
	unsigned long eip, cs;
	int cpl = ctxt->ops->cpl(ctxt);
	struct desc_struct new_desc;

	rc = emulate_pop(ctxt, &eip, ctxt->op_bytes);
	if (rc != X86EMUL_CONTINUE)
		return rc;
	rc = emulate_pop(ctxt, &cs, ctxt->op_bytes);
	if (rc != X86EMUL_CONTINUE)
		return rc;
	rc = __load_segment_descriptor(ctxt, (u16)cs, VCPU_SREG_CS, cpl,
				       X86_TRANSFER_RET,
				       &new_desc);
	if (rc != X86EMUL_CONTINUE)
		return rc;
	rc = assign_eip_far(ctxt, eip, &new_desc);
	/* Error handling is not implemented. */
	if (rc != X86EMUL_CONTINUE)
		return X86EMUL_UNHANDLEABLE;

	return rc;
}

static int em_ret_far_imm(struct x86_emulate_ctxt *ctxt)
{
        int rc;

        rc = em_ret_far(ctxt);
        if (rc != X86EMUL_CONTINUE)
                return rc;
        rsp_increment(ctxt, ctxt->src.val);
        return X86EMUL_CONTINUE;
}

static int em_cmpxchg(struct x86_emulate_ctxt *ctxt)
{
	/* Save real source value, then compare EAX against destination. */
	ctxt->dst.orig_val = ctxt->dst.val;
	ctxt->dst.val = reg_read(ctxt, VCPU_REGS_RAX);
	ctxt->src.orig_val = ctxt->src.val;
	ctxt->src.val = ctxt->dst.orig_val;
	fastop(ctxt, em_cmp);

	if (ctxt->eflags & X86_EFLAGS_ZF) {
		/* Success: write back to memory; no update of EAX */
		ctxt->src.type = OP_NONE;
		ctxt->dst.val = ctxt->src.orig_val;
	} else {
		/* Failure: write the value we saw to EAX. */
		ctxt->src.type = OP_REG;
		ctxt->src.addr.reg = reg_rmw(ctxt, VCPU_REGS_RAX);
		ctxt->src.val = ctxt->dst.orig_val;
		/* Create write-cycle to dest by writing the same value */
		ctxt->dst.val = ctxt->dst.orig_val;
	}
	return X86EMUL_CONTINUE;
}

static int em_lseg(struct x86_emulate_ctxt *ctxt)
{
	int seg = ctxt->src2.val;
	unsigned short sel;
	int rc;

	memcpy(&sel, ctxt->src.valptr + ctxt->op_bytes, 2);

	rc = load_segment_descriptor(ctxt, sel, seg);
	if (rc != X86EMUL_CONTINUE)
		return rc;

	ctxt->dst.val = ctxt->src.val;
	return rc;
}

static int emulator_has_longmode(struct x86_emulate_ctxt *ctxt)
{
#ifdef CONFIG_X86_64
	return ctxt->ops->guest_has_long_mode(ctxt);
#else
	return false;
#endif
}

static void rsm_set_desc_flags(struct desc_struct *desc, u32 flags)
{
	desc->g    = (flags >> 23) & 1;
	desc->d    = (flags >> 22) & 1;
	desc->l    = (flags >> 21) & 1;
	desc->avl  = (flags >> 20) & 1;
	desc->p    = (flags >> 15) & 1;
	desc->dpl  = (flags >> 13) & 3;
	desc->s    = (flags >> 12) & 1;
	desc->type = (flags >>  8) & 15;
}

static int rsm_load_seg_32(struct x86_emulate_ctxt *ctxt, const char *smstate,
			   int n)
{
	struct desc_struct desc;
	int offset;
	u16 selector;

	selector = GET_SMSTATE(u32, smstate, 0x7fa8 + n * 4);

	if (n < 3)
		offset = 0x7f84 + n * 12;
	else
		offset = 0x7f2c + (n - 3) * 12;

	set_desc_base(&desc,      GET_SMSTATE(u32, smstate, offset + 8));
	set_desc_limit(&desc,     GET_SMSTATE(u32, smstate, offset + 4));
	rsm_set_desc_flags(&desc, GET_SMSTATE(u32, smstate, offset));
	ctxt->ops->set_segment(ctxt, selector, &desc, 0, n);
	return X86EMUL_CONTINUE;
}

#ifdef CONFIG_X86_64
static int rsm_load_seg_64(struct x86_emulate_ctxt *ctxt, const char *smstate,
			   int n)
{
	struct desc_struct desc;
	int offset;
	u16 selector;
	u32 base3;

	offset = 0x7e00 + n * 16;

	selector =                GET_SMSTATE(u16, smstate, offset);
	rsm_set_desc_flags(&desc, GET_SMSTATE(u16, smstate, offset + 2) << 8);
	set_desc_limit(&desc,     GET_SMSTATE(u32, smstate, offset + 4));
	set_desc_base(&desc,      GET_SMSTATE(u32, smstate, offset + 8));
	base3 =                   GET_SMSTATE(u32, smstate, offset + 12);

	ctxt->ops->set_segment(ctxt, selector, &desc, base3, n);
	return X86EMUL_CONTINUE;
}
#endif

static int rsm_enter_protected_mode(struct x86_emulate_ctxt *ctxt,
				    u64 cr0, u64 cr3, u64 cr4)
{
	int bad;
	u64 pcid;

	/* In order to later set CR4.PCIDE, CR3[11:0] must be zero.  */
	pcid = 0;
	if (cr4 & X86_CR4_PCIDE) {
		pcid = cr3 & 0xfff;
		cr3 &= ~0xfff;
	}

	bad = ctxt->ops->set_cr(ctxt, 3, cr3);
	if (bad)
		return X86EMUL_UNHANDLEABLE;

	/*
	 * First enable PAE, long mode needs it before CR0.PG = 1 is set.
	 * Then enable protected mode.	However, PCID cannot be enabled
	 * if EFER.LMA=0, so set it separately.
	 */
	bad = ctxt->ops->set_cr(ctxt, 4, cr4 & ~X86_CR4_PCIDE);
	if (bad)
		return X86EMUL_UNHANDLEABLE;

	bad = ctxt->ops->set_cr(ctxt, 0, cr0);
	if (bad)
		return X86EMUL_UNHANDLEABLE;

	if (cr4 & X86_CR4_PCIDE) {
		bad = ctxt->ops->set_cr(ctxt, 4, cr4);
		if (bad)
			return X86EMUL_UNHANDLEABLE;
		if (pcid) {
			bad = ctxt->ops->set_cr(ctxt, 3, cr3 | pcid);
			if (bad)
				return X86EMUL_UNHANDLEABLE;
		}

	}

	return X86EMUL_CONTINUE;
}

static int rsm_load_state_32(struct x86_emulate_ctxt *ctxt,
			     const char *smstate)
{
	struct desc_struct desc;
	struct desc_ptr dt;
	u16 selector;
	u32 val, cr0, cr3, cr4;
	int i;

	cr0 =                      GET_SMSTATE(u32, smstate, 0x7ffc);
	cr3 =                      GET_SMSTATE(u32, smstate, 0x7ff8);
	ctxt->eflags =             GET_SMSTATE(u32, smstate, 0x7ff4) | X86_EFLAGS_FIXED;
	ctxt->_eip =               GET_SMSTATE(u32, smstate, 0x7ff0);

	for (i = 0; i < NR_EMULATOR_GPRS; i++)
		*reg_write(ctxt, i) = GET_SMSTATE(u32, smstate, 0x7fd0 + i * 4);

	val = GET_SMSTATE(u32, smstate, 0x7fcc);

	if (ctxt->ops->set_dr(ctxt, 6, val))
		return X86EMUL_UNHANDLEABLE;

	val = GET_SMSTATE(u32, smstate, 0x7fc8);

	if (ctxt->ops->set_dr(ctxt, 7, val))
		return X86EMUL_UNHANDLEABLE;

	selector =                 GET_SMSTATE(u32, smstate, 0x7fc4);
	set_desc_base(&desc,       GET_SMSTATE(u32, smstate, 0x7f64));
	set_desc_limit(&desc,      GET_SMSTATE(u32, smstate, 0x7f60));
	rsm_set_desc_flags(&desc,  GET_SMSTATE(u32, smstate, 0x7f5c));
	ctxt->ops->set_segment(ctxt, selector, &desc, 0, VCPU_SREG_TR);

	selector =                 GET_SMSTATE(u32, smstate, 0x7fc0);
	set_desc_base(&desc,       GET_SMSTATE(u32, smstate, 0x7f80));
	set_desc_limit(&desc,      GET_SMSTATE(u32, smstate, 0x7f7c));
	rsm_set_desc_flags(&desc,  GET_SMSTATE(u32, smstate, 0x7f78));
	ctxt->ops->set_segment(ctxt, selector, &desc, 0, VCPU_SREG_LDTR);

	dt.address =               GET_SMSTATE(u32, smstate, 0x7f74);
	dt.size =                  GET_SMSTATE(u32, smstate, 0x7f70);
	ctxt->ops->set_gdt(ctxt, &dt);

	dt.address =               GET_SMSTATE(u32, smstate, 0x7f58);
	dt.size =                  GET_SMSTATE(u32, smstate, 0x7f54);
	ctxt->ops->set_idt(ctxt, &dt);

	for (i = 0; i < 6; i++) {
		int r = rsm_load_seg_32(ctxt, smstate, i);
		if (r != X86EMUL_CONTINUE)
			return r;
	}

	cr4 = GET_SMSTATE(u32, smstate, 0x7f14);

	ctxt->ops->set_smbase(ctxt, GET_SMSTATE(u32, smstate, 0x7ef8));

	return rsm_enter_protected_mode(ctxt, cr0, cr3, cr4);
}

#ifdef CONFIG_X86_64
static int rsm_load_state_64(struct x86_emulate_ctxt *ctxt,
			     const char *smstate)
{
	struct desc_struct desc;
	struct desc_ptr dt;
	u64 val, cr0, cr3, cr4;
	u32 base3;
	u16 selector;
	int i, r;

	for (i = 0; i < NR_EMULATOR_GPRS; i++)
		*reg_write(ctxt, i) = GET_SMSTATE(u64, smstate, 0x7ff8 - i * 8);

	ctxt->_eip   = GET_SMSTATE(u64, smstate, 0x7f78);
	ctxt->eflags = GET_SMSTATE(u32, smstate, 0x7f70) | X86_EFLAGS_FIXED;

	val = GET_SMSTATE(u64, smstate, 0x7f68);

	if (ctxt->ops->set_dr(ctxt, 6, val))
		return X86EMUL_UNHANDLEABLE;

	val = GET_SMSTATE(u64, smstate, 0x7f60);

	if (ctxt->ops->set_dr(ctxt, 7, val))
		return X86EMUL_UNHANDLEABLE;

	cr0 =                       GET_SMSTATE(u64, smstate, 0x7f58);
	cr3 =                       GET_SMSTATE(u64, smstate, 0x7f50);
	cr4 =                       GET_SMSTATE(u64, smstate, 0x7f48);
	ctxt->ops->set_smbase(ctxt, GET_SMSTATE(u32, smstate, 0x7f00));
	val =                       GET_SMSTATE(u64, smstate, 0x7ed0);

	if (ctxt->ops->set_msr(ctxt, MSR_EFER, val & ~EFER_LMA))
		return X86EMUL_UNHANDLEABLE;

	selector =                  GET_SMSTATE(u32, smstate, 0x7e90);
	rsm_set_desc_flags(&desc,   GET_SMSTATE(u32, smstate, 0x7e92) << 8);
	set_desc_limit(&desc,       GET_SMSTATE(u32, smstate, 0x7e94));
	set_desc_base(&desc,        GET_SMSTATE(u32, smstate, 0x7e98));
	base3 =                     GET_SMSTATE(u32, smstate, 0x7e9c);
	ctxt->ops->set_segment(ctxt, selector, &desc, base3, VCPU_SREG_TR);

	dt.size =                   GET_SMSTATE(u32, smstate, 0x7e84);
	dt.address =                GET_SMSTATE(u64, smstate, 0x7e88);
	ctxt->ops->set_idt(ctxt, &dt);

	selector =                  GET_SMSTATE(u32, smstate, 0x7e70);
	rsm_set_desc_flags(&desc,   GET_SMSTATE(u32, smstate, 0x7e72) << 8);
	set_desc_limit(&desc,       GET_SMSTATE(u32, smstate, 0x7e74));
	set_desc_base(&desc,        GET_SMSTATE(u32, smstate, 0x7e78));
	base3 =                     GET_SMSTATE(u32, smstate, 0x7e7c);
	ctxt->ops->set_segment(ctxt, selector, &desc, base3, VCPU_SREG_LDTR);

	dt.size =                   GET_SMSTATE(u32, smstate, 0x7e64);
	dt.address =                GET_SMSTATE(u64, smstate, 0x7e68);
	ctxt->ops->set_gdt(ctxt, &dt);

	r = rsm_enter_protected_mode(ctxt, cr0, cr3, cr4);
	if (r != X86EMUL_CONTINUE)
		return r;

	for (i = 0; i < 6; i++) {
		r = rsm_load_seg_64(ctxt, smstate, i);
		if (r != X86EMUL_CONTINUE)
			return r;
	}

	return X86EMUL_CONTINUE;
}
#endif

static int em_rsm(struct x86_emulate_ctxt *ctxt)
{
	unsigned long cr0, cr4, efer;
	char buf[512];
	u64 smbase;
	int ret;

	if ((ctxt->ops->get_hflags(ctxt) & X86EMUL_SMM_MASK) == 0)
		return emulate_ud(ctxt);

	smbase = ctxt->ops->get_smbase(ctxt);

	ret = ctxt->ops->read_phys(ctxt, smbase + 0xfe00, buf, sizeof(buf));
	if (ret != X86EMUL_CONTINUE)
		return X86EMUL_UNHANDLEABLE;

	if ((ctxt->ops->get_hflags(ctxt) & X86EMUL_SMM_INSIDE_NMI_MASK) == 0)
		ctxt->ops->set_nmi_mask(ctxt, false);

	ctxt->ops->exiting_smm(ctxt);

	/*
	 * Get back to real mode, to prepare a safe state in which to load
	 * CR0/CR3/CR4/EFER.  It's all a bit more complicated if the vCPU
	 * supports long mode.
	 */
	if (emulator_has_longmode(ctxt)) {
		struct desc_struct cs_desc;

		/* Zero CR4.PCIDE before CR0.PG.  */
		cr4 = ctxt->ops->get_cr(ctxt, 4);
		if (cr4 & X86_CR4_PCIDE)
			ctxt->ops->set_cr(ctxt, 4, cr4 & ~X86_CR4_PCIDE);

		/* A 32-bit code segment is required to clear EFER.LMA.  */
		memset(&cs_desc, 0, sizeof(cs_desc));
		cs_desc.type = 0xb;
		cs_desc.s = cs_desc.g = cs_desc.p = 1;
		ctxt->ops->set_segment(ctxt, 0, &cs_desc, 0, VCPU_SREG_CS);
	}

	/* For the 64-bit case, this will clear EFER.LMA.  */
	cr0 = ctxt->ops->get_cr(ctxt, 0);
	if (cr0 & X86_CR0_PE)
		ctxt->ops->set_cr(ctxt, 0, cr0 & ~(X86_CR0_PG | X86_CR0_PE));

	if (emulator_has_longmode(ctxt)) {
		/* Clear CR4.PAE before clearing EFER.LME. */
		cr4 = ctxt->ops->get_cr(ctxt, 4);
		if (cr4 & X86_CR4_PAE)
			ctxt->ops->set_cr(ctxt, 4, cr4 & ~X86_CR4_PAE);

		/* And finally go back to 32-bit mode.  */
		efer = 0;
		ctxt->ops->set_msr(ctxt, MSR_EFER, efer);
	}

	/*
	 * Give leave_smm() a chance to make ISA-specific changes to the vCPU
	 * state (e.g. enter guest mode) before loading state from the SMM
	 * state-save area.
	 */
	if (ctxt->ops->leave_smm(ctxt, buf))
		goto emulate_shutdown;

#ifdef CONFIG_X86_64
	if (emulator_has_longmode(ctxt))
		ret = rsm_load_state_64(ctxt, buf);
	else
#endif
		ret = rsm_load_state_32(ctxt, buf);

	if (ret != X86EMUL_CONTINUE)
		goto emulate_shutdown;

	/*
	 * Note, the ctxt->ops callbacks are responsible for handling side
	 * effects when writing MSRs and CRs, e.g. MMU context resets, CPUID
	 * runtime updates, etc...  If that changes, e.g. this flow is moved
	 * out of the emulator to make it look more like enter_smm(), then
	 * those side effects need to be explicitly handled for both success
	 * and shutdown.
	 */
	return X86EMUL_CONTINUE;

emulate_shutdown:
	ctxt->ops->triple_fault(ctxt);
	return X86EMUL_CONTINUE;
}

static void
setup_syscalls_segments(struct desc_struct *cs, struct desc_struct *ss)
{
	cs->l = 0;		/* will be adjusted later */
	set_desc_base(cs, 0);	/* flat segment */
	cs->g = 1;		/* 4kb granularity */
	set_desc_limit(cs, 0xfffff);	/* 4GB limit */
	cs->type = 0x0b;	/* Read, Execute, Accessed */
	cs->s = 1;
	cs->dpl = 0;		/* will be adjusted later */
	cs->p = 1;
	cs->d = 1;
	cs->avl = 0;

	set_desc_base(ss, 0);	/* flat segment */
	set_desc_limit(ss, 0xfffff);	/* 4GB limit */
	ss->g = 1;		/* 4kb granularity */
	ss->s = 1;
	ss->type = 0x03;	/* Read/Write, Accessed */
	ss->d = 1;		/* 32bit stack segment */
	ss->dpl = 0;
	ss->p = 1;
	ss->l = 0;
	ss->avl = 0;
}

static bool vendor_intel(struct x86_emulate_ctxt *ctxt)
{
	u32 eax, ebx, ecx, edx;

	eax = ecx = 0;
	ctxt->ops->get_cpuid(ctxt, &eax, &ebx, &ecx, &edx, true);
	return is_guest_vendor_intel(ebx, ecx, edx);
}

static bool em_syscall_is_enabled(struct x86_emulate_ctxt *ctxt)
{
	const struct x86_emulate_ops *ops = ctxt->ops;
	u32 eax, ebx, ecx, edx;

	/*
	 * syscall should always be enabled in longmode - so only become
	 * vendor specific (cpuid) if other modes are active...
	 */
	if (ctxt->mode == X86EMUL_MODE_PROT64)
		return true;

	eax = 0x00000000;
	ecx = 0x00000000;
	ops->get_cpuid(ctxt, &eax, &ebx, &ecx, &edx, true);
	/*
	 * remark: Intel CPUs only support "syscall" in 64bit longmode. Also a
	 * 64bit guest with a 32bit compat-app running will #UD !! While this
	 * behaviour can be fixed (by emulating) into AMD response - CPUs of
	 * AMD can't behave like Intel.
	 */
	if (is_guest_vendor_intel(ebx, ecx, edx))
		return false;

	if (is_guest_vendor_amd(ebx, ecx, edx) ||
	    is_guest_vendor_hygon(ebx, ecx, edx))
		return true;

	/*
	 * default: (not Intel, not AMD, not Hygon), apply Intel's
	 * stricter rules...
	 */
	return false;
}

static int em_syscall(struct x86_emulate_ctxt *ctxt)
{
	const struct x86_emulate_ops *ops = ctxt->ops;
	struct desc_struct cs, ss;
	u64 msr_data;
	u16 cs_sel, ss_sel;
	u64 efer = 0;

	/* syscall is not available in real mode */
	if (ctxt->mode == X86EMUL_MODE_REAL ||
	    ctxt->mode == X86EMUL_MODE_VM86)
		return emulate_ud(ctxt);

	if (!(em_syscall_is_enabled(ctxt)))
		return emulate_ud(ctxt);

	ops->get_msr(ctxt, MSR_EFER, &efer);
	if (!(efer & EFER_SCE))
		return emulate_ud(ctxt);

	setup_syscalls_segments(&cs, &ss);
	ops->get_msr(ctxt, MSR_STAR, &msr_data);
	msr_data >>= 32;
	cs_sel = (u16)(msr_data & 0xfffc);
	ss_sel = (u16)(msr_data + 8);

	if (efer & EFER_LMA) {
		cs.d = 0;
		cs.l = 1;
	}
	ops->set_segment(ctxt, cs_sel, &cs, 0, VCPU_SREG_CS);
	ops->set_segment(ctxt, ss_sel, &ss, 0, VCPU_SREG_SS);

	*reg_write(ctxt, VCPU_REGS_RCX) = ctxt->_eip;
	if (efer & EFER_LMA) {
#ifdef CONFIG_X86_64
		*reg_write(ctxt, VCPU_REGS_R11) = ctxt->eflags;

		ops->get_msr(ctxt,
			     ctxt->mode == X86EMUL_MODE_PROT64 ?
			     MSR_LSTAR : MSR_CSTAR, &msr_data);
		ctxt->_eip = msr_data;

		ops->get_msr(ctxt, MSR_SYSCALL_MASK, &msr_data);
		ctxt->eflags &= ~msr_data;
		ctxt->eflags |= X86_EFLAGS_FIXED;
#endif
	} else {
		/* legacy mode */
		ops->get_msr(ctxt, MSR_STAR, &msr_data);
		ctxt->_eip = (u32)msr_data;

		ctxt->eflags &= ~(X86_EFLAGS_VM | X86_EFLAGS_IF);
	}

	ctxt->tf = (ctxt->eflags & X86_EFLAGS_TF) != 0;
	return X86EMUL_CONTINUE;
}

static int em_sysenter(struct x86_emulate_ctxt *ctxt)
{
	const struct x86_emulate_ops *ops = ctxt->ops;
	struct desc_struct cs, ss;
	u64 msr_data;
	u16 cs_sel, ss_sel;
	u64 efer = 0;

	ops->get_msr(ctxt, MSR_EFER, &efer);
	/* inject #GP if in real mode */
	if (ctxt->mode == X86EMUL_MODE_REAL)
		return emulate_gp(ctxt, 0);

	/*
	 * Not recognized on AMD in compat mode (but is recognized in legacy
	 * mode).
	 */
	if ((ctxt->mode != X86EMUL_MODE_PROT64) && (efer & EFER_LMA)
	    && !vendor_intel(ctxt))
		return emulate_ud(ctxt);

	/* sysenter/sysexit have not been tested in 64bit mode. */
	if (ctxt->mode == X86EMUL_MODE_PROT64)
		return X86EMUL_UNHANDLEABLE;

	ops->get_msr(ctxt, MSR_IA32_SYSENTER_CS, &msr_data);
	if ((msr_data & 0xfffc) == 0x0)
		return emulate_gp(ctxt, 0);

	setup_syscalls_segments(&cs, &ss);
	ctxt->eflags &= ~(X86_EFLAGS_VM | X86_EFLAGS_IF);
	cs_sel = (u16)msr_data & ~SEGMENT_RPL_MASK;
	ss_sel = cs_sel + 8;
	if (efer & EFER_LMA) {
		cs.d = 0;
		cs.l = 1;
	}

	ops->set_segment(ctxt, cs_sel, &cs, 0, VCPU_SREG_CS);
	ops->set_segment(ctxt, ss_sel, &ss, 0, VCPU_SREG_SS);

	ops->get_msr(ctxt, MSR_IA32_SYSENTER_EIP, &msr_data);
	ctxt->_eip = (efer & EFER_LMA) ? msr_data : (u32)msr_data;

	ops->get_msr(ctxt, MSR_IA32_SYSENTER_ESP, &msr_data);
	*reg_write(ctxt, VCPU_REGS_RSP) = (efer & EFER_LMA) ? msr_data :
							      (u32)msr_data;
	if (efer & EFER_LMA)
		ctxt->mode = X86EMUL_MODE_PROT64;

	return X86EMUL_CONTINUE;
}

static int em_sysexit(struct x86_emulate_ctxt *ctxt)
{
	const struct x86_emulate_ops *ops = ctxt->ops;
	struct desc_struct cs, ss;
	u64 msr_data, rcx, rdx;
	int usermode;
	u16 cs_sel = 0, ss_sel = 0;

	/* inject #GP if in real mode or Virtual 8086 mode */
	if (ctxt->mode == X86EMUL_MODE_REAL ||
	    ctxt->mode == X86EMUL_MODE_VM86)
		return emulate_gp(ctxt, 0);

	setup_syscalls_segments(&cs, &ss);

	if ((ctxt->rex_prefix & 0x8) != 0x0)
		usermode = X86EMUL_MODE_PROT64;
	else
		usermode = X86EMUL_MODE_PROT32;

	rcx = reg_read(ctxt, VCPU_REGS_RCX);
	rdx = reg_read(ctxt, VCPU_REGS_RDX);

	cs.dpl = 3;
	ss.dpl = 3;
	ops->get_msr(ctxt, MSR_IA32_SYSENTER_CS, &msr_data);
	switch (usermode) {
	case X86EMUL_MODE_PROT32:
		cs_sel = (u16)(msr_data + 16);
		if ((msr_data & 0xfffc) == 0x0)
			return emulate_gp(ctxt, 0);
		ss_sel = (u16)(msr_data + 24);
		rcx = (u32)rcx;
		rdx = (u32)rdx;
		break;
	case X86EMUL_MODE_PROT64:
		cs_sel = (u16)(msr_data + 32);
		if (msr_data == 0x0)
			return emulate_gp(ctxt, 0);
		ss_sel = cs_sel + 8;
		cs.d = 0;
		cs.l = 1;
		if (emul_is_noncanonical_address(rcx, ctxt) ||
		    emul_is_noncanonical_address(rdx, ctxt))
			return emulate_gp(ctxt, 0);
		break;
	}
	cs_sel |= SEGMENT_RPL_MASK;
	ss_sel |= SEGMENT_RPL_MASK;

	ops->set_segment(ctxt, cs_sel, &cs, 0, VCPU_SREG_CS);
	ops->set_segment(ctxt, ss_sel, &ss, 0, VCPU_SREG_SS);

	ctxt->_eip = rdx;
	*reg_write(ctxt, VCPU_REGS_RSP) = rcx;

	return X86EMUL_CONTINUE;
}

static bool emulator_bad_iopl(struct x86_emulate_ctxt *ctxt)
{
	int iopl;
	if (ctxt->mode == X86EMUL_MODE_REAL)
		return false;
	if (ctxt->mode == X86EMUL_MODE_VM86)
		return true;
	iopl = (ctxt->eflags & X86_EFLAGS_IOPL) >> X86_EFLAGS_IOPL_BIT;
	return ctxt->ops->cpl(ctxt) > iopl;
}

#define VMWARE_PORT_VMPORT	(0x5658)
#define VMWARE_PORT_VMRPC	(0x5659)

static bool emulator_io_port_access_allowed(struct x86_emulate_ctxt *ctxt,
					    u16 port, u16 len)
{
	const struct x86_emulate_ops *ops = ctxt->ops;
	struct desc_struct tr_seg;
	u32 base3;
	int r;
	u16 tr, io_bitmap_ptr, perm, bit_idx = port & 0x7;
	unsigned mask = (1 << len) - 1;
	unsigned long base;

	/*
	 * VMware allows access to these ports even if denied
	 * by TSS I/O permission bitmap. Mimic behavior.
	 */
	if (enable_vmware_backdoor &&
	    ((port == VMWARE_PORT_VMPORT) || (port == VMWARE_PORT_VMRPC)))
		return true;

	ops->get_segment(ctxt, &tr, &tr_seg, &base3, VCPU_SREG_TR);
	if (!tr_seg.p)
		return false;
	if (desc_limit_scaled(&tr_seg) < 103)
		return false;
	base = get_desc_base(&tr_seg);
#ifdef CONFIG_X86_64
	base |= ((u64)base3) << 32;
#endif
	r = ops->read_std(ctxt, base + 102, &io_bitmap_ptr, 2, NULL, true);
	if (r != X86EMUL_CONTINUE)
		return false;
	if (io_bitmap_ptr + port/8 > desc_limit_scaled(&tr_seg))
		return false;
	r = ops->read_std(ctxt, base + io_bitmap_ptr + port/8, &perm, 2, NULL, true);
	if (r != X86EMUL_CONTINUE)
		return false;
	if ((perm >> bit_idx) & mask)
		return false;
	return true;
}

static bool emulator_io_permited(struct x86_emulate_ctxt *ctxt,
				 u16 port, u16 len)
{
	if (ctxt->perm_ok)
		return true;

	if (emulator_bad_iopl(ctxt))
		if (!emulator_io_port_access_allowed(ctxt, port, len))
			return false;

	ctxt->perm_ok = true;

	return true;
}

static void string_registers_quirk(struct x86_emulate_ctxt *ctxt)
{
	/*
	 * Intel CPUs mask the counter and pointers in quite strange
	 * manner when ECX is zero due to REP-string optimizations.
	 */
#ifdef CONFIG_X86_64
	if (ctxt->ad_bytes != 4 || !vendor_intel(ctxt))
		return;

	*reg_write(ctxt, VCPU_REGS_RCX) = 0;

	switch (ctxt->b) {
	case 0xa4:	/* movsb */
	case 0xa5:	/* movsd/w */
		*reg_rmw(ctxt, VCPU_REGS_RSI) &= (u32)-1;
		fallthrough;
	case 0xaa:	/* stosb */
	case 0xab:	/* stosd/w */
		*reg_rmw(ctxt, VCPU_REGS_RDI) &= (u32)-1;
	}
#endif
}

static void save_state_to_tss16(struct x86_emulate_ctxt *ctxt,
				struct tss_segment_16 *tss)
{
	tss->ip = ctxt->_eip;
	tss->flag = ctxt->eflags;
	tss->ax = reg_read(ctxt, VCPU_REGS_RAX);
	tss->cx = reg_read(ctxt, VCPU_REGS_RCX);
	tss->dx = reg_read(ctxt, VCPU_REGS_RDX);
	tss->bx = reg_read(ctxt, VCPU_REGS_RBX);
	tss->sp = reg_read(ctxt, VCPU_REGS_RSP);
	tss->bp = reg_read(ctxt, VCPU_REGS_RBP);
	tss->si = reg_read(ctxt, VCPU_REGS_RSI);
	tss->di = reg_read(ctxt, VCPU_REGS_RDI);

	tss->es = get_segment_selector(ctxt, VCPU_SREG_ES);
	tss->cs = get_segment_selector(ctxt, VCPU_SREG_CS);
	tss->ss = get_segment_selector(ctxt, VCPU_SREG_SS);
	tss->ds = get_segment_selector(ctxt, VCPU_SREG_DS);
	tss->ldt = get_segment_selector(ctxt, VCPU_SREG_LDTR);
}

static int load_state_from_tss16(struct x86_emulate_ctxt *ctxt,
				 struct tss_segment_16 *tss)
{
	int ret;
	u8 cpl;

	ctxt->_eip = tss->ip;
	ctxt->eflags = tss->flag | 2;
	*reg_write(ctxt, VCPU_REGS_RAX) = tss->ax;
	*reg_write(ctxt, VCPU_REGS_RCX) = tss->cx;
	*reg_write(ctxt, VCPU_REGS_RDX) = tss->dx;
	*reg_write(ctxt, VCPU_REGS_RBX) = tss->bx;
	*reg_write(ctxt, VCPU_REGS_RSP) = tss->sp;
	*reg_write(ctxt, VCPU_REGS_RBP) = tss->bp;
	*reg_write(ctxt, VCPU_REGS_RSI) = tss->si;
	*reg_write(ctxt, VCPU_REGS_RDI) = tss->di;

	/*
	 * SDM says that segment selectors are loaded before segment
	 * descriptors
	 */
	set_segment_selector(ctxt, tss->ldt, VCPU_SREG_LDTR);
	set_segment_selector(ctxt, tss->es, VCPU_SREG_ES);
	set_segment_selector(ctxt, tss->cs, VCPU_SREG_CS);
	set_segment_selector(ctxt, tss->ss, VCPU_SREG_SS);
	set_segment_selector(ctxt, tss->ds, VCPU_SREG_DS);

	cpl = tss->cs & 3;

	/*
	 * Now load segment descriptors. If fault happens at this stage
	 * it is handled in a context of new task
	 */
	ret = __load_segment_descriptor(ctxt, tss->ldt, VCPU_SREG_LDTR, cpl,
					X86_TRANSFER_TASK_SWITCH, NULL);
	if (ret != X86EMUL_CONTINUE)
		return ret;
	ret = __load_segment_descriptor(ctxt, tss->es, VCPU_SREG_ES, cpl,
					X86_TRANSFER_TASK_SWITCH, NULL);
	if (ret != X86EMUL_CONTINUE)
		return ret;
	ret = __load_segment_descriptor(ctxt, tss->cs, VCPU_SREG_CS, cpl,
					X86_TRANSFER_TASK_SWITCH, NULL);
	if (ret != X86EMUL_CONTINUE)
		return ret;
	ret = __load_segment_descriptor(ctxt, tss->ss, VCPU_SREG_SS, cpl,
					X86_TRANSFER_TASK_SWITCH, NULL);
	if (ret != X86EMUL_CONTINUE)
		return ret;
	ret = __load_segment_descriptor(ctxt, tss->ds, VCPU_SREG_DS, cpl,
					X86_TRANSFER_TASK_SWITCH, NULL);
	if (ret != X86EMUL_CONTINUE)
		return ret;

	return X86EMUL_CONTINUE;
}

static int task_switch_16(struct x86_emulate_ctxt *ctxt, u16 old_tss_sel,
			  ulong old_tss_base, struct desc_struct *new_desc)
{
	struct tss_segment_16 tss_seg;
	int ret;
	u32 new_tss_base = get_desc_base(new_desc);

	ret = linear_read_system(ctxt, old_tss_base, &tss_seg, sizeof(tss_seg));
	if (ret != X86EMUL_CONTINUE)
		return ret;

	save_state_to_tss16(ctxt, &tss_seg);

	ret = linear_write_system(ctxt, old_tss_base, &tss_seg, sizeof(tss_seg));
	if (ret != X86EMUL_CONTINUE)
		return ret;

	ret = linear_read_system(ctxt, new_tss_base, &tss_seg, sizeof(tss_seg));
	if (ret != X86EMUL_CONTINUE)
		return ret;

	if (old_tss_sel != 0xffff) {
		tss_seg.prev_task_link = old_tss_sel;

		ret = linear_write_system(ctxt, new_tss_base,
					  &tss_seg.prev_task_link,
					  sizeof(tss_seg.prev_task_link));
		if (ret != X86EMUL_CONTINUE)
			return ret;
	}

	return load_state_from_tss16(ctxt, &tss_seg);
}

static void save_state_to_tss32(struct x86_emulate_ctxt *ctxt,
				struct tss_segment_32 *tss)
{
	/* CR3 and ldt selector are not saved intentionally */
	tss->eip = ctxt->_eip;
	tss->eflags = ctxt->eflags;
	tss->eax = reg_read(ctxt, VCPU_REGS_RAX);
	tss->ecx = reg_read(ctxt, VCPU_REGS_RCX);
	tss->edx = reg_read(ctxt, VCPU_REGS_RDX);
	tss->ebx = reg_read(ctxt, VCPU_REGS_RBX);
	tss->esp = reg_read(ctxt, VCPU_REGS_RSP);
	tss->ebp = reg_read(ctxt, VCPU_REGS_RBP);
	tss->esi = reg_read(ctxt, VCPU_REGS_RSI);
	tss->edi = reg_read(ctxt, VCPU_REGS_RDI);

	tss->es = get_segment_selector(ctxt, VCPU_SREG_ES);
	tss->cs = get_segment_selector(ctxt, VCPU_SREG_CS);
	tss->ss = get_segment_selector(ctxt, VCPU_SREG_SS);
	tss->ds = get_segment_selector(ctxt, VCPU_SREG_DS);
	tss->fs = get_segment_selector(ctxt, VCPU_SREG_FS);
	tss->gs = get_segment_selector(ctxt, VCPU_SREG_GS);
}

static int load_state_from_tss32(struct x86_emulate_ctxt *ctxt,
				 struct tss_segment_32 *tss)
{
	int ret;
	u8 cpl;

	if (ctxt->ops->set_cr(ctxt, 3, tss->cr3))
		return emulate_gp(ctxt, 0);
	ctxt->_eip = tss->eip;
	ctxt->eflags = tss->eflags | 2;

	/* General purpose registers */
	*reg_write(ctxt, VCPU_REGS_RAX) = tss->eax;
	*reg_write(ctxt, VCPU_REGS_RCX) = tss->ecx;
	*reg_write(ctxt, VCPU_REGS_RDX) = tss->edx;
	*reg_write(ctxt, VCPU_REGS_RBX) = tss->ebx;
	*reg_write(ctxt, VCPU_REGS_RSP) = tss->esp;
	*reg_write(ctxt, VCPU_REGS_RBP) = tss->ebp;
	*reg_write(ctxt, VCPU_REGS_RSI) = tss->esi;
	*reg_write(ctxt, VCPU_REGS_RDI) = tss->edi;

	/*
	 * SDM says that segment selectors are loaded before segment
	 * descriptors.  This is important because CPL checks will
	 * use CS.RPL.
	 */
	set_segment_selector(ctxt, tss->ldt_selector, VCPU_SREG_LDTR);
	set_segment_selector(ctxt, tss->es, VCPU_SREG_ES);
	set_segment_selector(ctxt, tss->cs, VCPU_SREG_CS);
	set_segment_selector(ctxt, tss->ss, VCPU_SREG_SS);
	set_segment_selector(ctxt, tss->ds, VCPU_SREG_DS);
	set_segment_selector(ctxt, tss->fs, VCPU_SREG_FS);
	set_segment_selector(ctxt, tss->gs, VCPU_SREG_GS);

	/*
	 * If we're switching between Protected Mode and VM86, we need to make
	 * sure to update the mode before loading the segment descriptors so
	 * that the selectors are interpreted correctly.
	 */
	if (ctxt->eflags & X86_EFLAGS_VM) {
		ctxt->mode = X86EMUL_MODE_VM86;
		cpl = 3;
	} else {
		ctxt->mode = X86EMUL_MODE_PROT32;
		cpl = tss->cs & 3;
	}

	/*
	 * Now load segment descriptors. If fault happens at this stage
	 * it is handled in a context of new task
	 */
	ret = __load_segment_descriptor(ctxt, tss->ldt_selector, VCPU_SREG_LDTR,
					cpl, X86_TRANSFER_TASK_SWITCH, NULL);
	if (ret != X86EMUL_CONTINUE)
		return ret;
	ret = __load_segment_descriptor(ctxt, tss->es, VCPU_SREG_ES, cpl,
					X86_TRANSFER_TASK_SWITCH, NULL);
	if (ret != X86EMUL_CONTINUE)
		return ret;
	ret = __load_segment_descriptor(ctxt, tss->cs, VCPU_SREG_CS, cpl,
					X86_TRANSFER_TASK_SWITCH, NULL);
	if (ret != X86EMUL_CONTINUE)
		return ret;
	ret = __load_segment_descriptor(ctxt, tss->ss, VCPU_SREG_SS, cpl,
					X86_TRANSFER_TASK_SWITCH, NULL);
	if (ret != X86EMUL_CONTINUE)
		return ret;
	ret = __load_segment_descriptor(ctxt, tss->ds, VCPU_SREG_DS, cpl,
					X86_TRANSFER_TASK_SWITCH, NULL);
	if (ret != X86EMUL_CONTINUE)
		return ret;
	ret = __load_segment_descriptor(ctxt, tss->fs, VCPU_SREG_FS, cpl,
					X86_TRANSFER_TASK_SWITCH, NULL);
	if (ret != X86EMUL_CONTINUE)
		return ret;
	ret = __load_segment_descriptor(ctxt, tss->gs, VCPU_SREG_GS, cpl,
					X86_TRANSFER_TASK_SWITCH, NULL);

	return ret;
}

static int task_switch_32(struct x86_emulate_ctxt *ctxt, u16 old_tss_sel,
			  ulong old_tss_base, struct desc_struct *new_desc)
{
	struct tss_segment_32 tss_seg;
	int ret;
	u32 new_tss_base = get_desc_base(new_desc);
	u32 eip_offset = offsetof(struct tss_segment_32, eip);
	u32 ldt_sel_offset = offsetof(struct tss_segment_32, ldt_selector);

	ret = linear_read_system(ctxt, old_tss_base, &tss_seg, sizeof(tss_seg));
	if (ret != X86EMUL_CONTINUE)
		return ret;

	save_state_to_tss32(ctxt, &tss_seg);

	/* Only GP registers and segment selectors are saved */
	ret = linear_write_system(ctxt, old_tss_base + eip_offset, &tss_seg.eip,
				  ldt_sel_offset - eip_offset);
	if (ret != X86EMUL_CONTINUE)
		return ret;

	ret = linear_read_system(ctxt, new_tss_base, &tss_seg, sizeof(tss_seg));
	if (ret != X86EMUL_CONTINUE)
		return ret;

	if (old_tss_sel != 0xffff) {
		tss_seg.prev_task_link = old_tss_sel;

		ret = linear_write_system(ctxt, new_tss_base,
					  &tss_seg.prev_task_link,
					  sizeof(tss_seg.prev_task_link));
		if (ret != X86EMUL_CONTINUE)
			return ret;
	}

	return load_state_from_tss32(ctxt, &tss_seg);
}

static int emulator_do_task_switch(struct x86_emulate_ctxt *ctxt,
				   u16 tss_selector, int idt_index, int reason,
				   bool has_error_code, u32 error_code)
{
	const struct x86_emulate_ops *ops = ctxt->ops;
	struct desc_struct curr_tss_desc, next_tss_desc;
	int ret;
	u16 old_tss_sel = get_segment_selector(ctxt, VCPU_SREG_TR);
	ulong old_tss_base =
		ops->get_cached_segment_base(ctxt, VCPU_SREG_TR);
	u32 desc_limit;
	ulong desc_addr, dr7;

	/* FIXME: old_tss_base == ~0 ? */

	ret = read_segment_descriptor(ctxt, tss_selector, &next_tss_desc, &desc_addr);
	if (ret != X86EMUL_CONTINUE)
		return ret;
	ret = read_segment_descriptor(ctxt, old_tss_sel, &curr_tss_desc, &desc_addr);
	if (ret != X86EMUL_CONTINUE)
		return ret;

	/* FIXME: check that next_tss_desc is tss */

	/*
	 * Check privileges. The three cases are task switch caused by...
	 *
	 * 1. jmp/call/int to task gate: Check against DPL of the task gate
	 * 2. Exception/IRQ/iret: No check is performed
	 * 3. jmp/call to TSS/task-gate: No check is performed since the
	 *    hardware checks it before exiting.
	 */
	if (reason == TASK_SWITCH_GATE) {
		if (idt_index != -1) {
			/* Software interrupts */
			struct desc_struct task_gate_desc;
			int dpl;

			ret = read_interrupt_descriptor(ctxt, idt_index,
							&task_gate_desc);
			if (ret != X86EMUL_CONTINUE)
				return ret;

			dpl = task_gate_desc.dpl;
			if ((tss_selector & 3) > dpl || ops->cpl(ctxt) > dpl)
				return emulate_gp(ctxt, (idt_index << 3) | 0x2);
		}
	}

	desc_limit = desc_limit_scaled(&next_tss_desc);
	if (!next_tss_desc.p ||
	    ((desc_limit < 0x67 && (next_tss_desc.type & 8)) ||
	     desc_limit < 0x2b)) {
		return emulate_ts(ctxt, tss_selector & 0xfffc);
	}

	if (reason == TASK_SWITCH_IRET || reason == TASK_SWITCH_JMP) {
		curr_tss_desc.type &= ~(1 << 1); /* clear busy flag */
		write_segment_descriptor(ctxt, old_tss_sel, &curr_tss_desc);
	}

	if (reason == TASK_SWITCH_IRET)
		ctxt->eflags = ctxt->eflags & ~X86_EFLAGS_NT;

	/* set back link to prev task only if NT bit is set in eflags
	   note that old_tss_sel is not used after this point */
	if (reason != TASK_SWITCH_CALL && reason != TASK_SWITCH_GATE)
		old_tss_sel = 0xffff;

	if (next_tss_desc.type & 8)
		ret = task_switch_32(ctxt, old_tss_sel, old_tss_base, &next_tss_desc);
	else
		ret = task_switch_16(ctxt, old_tss_sel,
				     old_tss_base, &next_tss_desc);
	if (ret != X86EMUL_CONTINUE)
		return ret;

	if (reason == TASK_SWITCH_CALL || reason == TASK_SWITCH_GATE)
		ctxt->eflags = ctxt->eflags | X86_EFLAGS_NT;

	if (reason != TASK_SWITCH_IRET) {
		next_tss_desc.type |= (1 << 1); /* set busy flag */
		write_segment_descriptor(ctxt, tss_selector, &next_tss_desc);
	}

	ops->set_cr(ctxt, 0,  ops->get_cr(ctxt, 0) | X86_CR0_TS);
	ops->set_segment(ctxt, tss_selector, &next_tss_desc, 0, VCPU_SREG_TR);

	if (has_error_code) {
		ctxt->op_bytes = ctxt->ad_bytes = (next_tss_desc.type & 8) ? 4 : 2;
		ctxt->lock_prefix = 0;
		ctxt->src.val = (unsigned long) error_code;
		ret = em_push(ctxt);
	}

	ops->get_dr(ctxt, 7, &dr7);
	ops->set_dr(ctxt, 7, dr7 & ~(DR_LOCAL_ENABLE_MASK | DR_LOCAL_SLOWDOWN));

	return ret;
}

int emulator_task_switch(struct x86_emulate_ctxt *ctxt,
			 u16 tss_selector, int idt_index, int reason,
			 bool has_error_code, u32 error_code)
{
	int rc;

	invalidate_registers(ctxt);
	ctxt->_eip = ctxt->eip;
	ctxt->dst.type = OP_NONE;

	rc = emulator_do_task_switch(ctxt, tss_selector, idt_index, reason,
				     has_error_code, error_code);

	if (rc == X86EMUL_CONTINUE) {
		ctxt->eip = ctxt->_eip;
		writeback_registers(ctxt);
	}

	return (rc == X86EMUL_UNHANDLEABLE) ? EMULATION_FAILED : EMULATION_OK;
}

static void string_addr_inc(struct x86_emulate_ctxt *ctxt, int reg,
		struct operand *op)
{
	int df = (ctxt->eflags & X86_EFLAGS_DF) ? -op->count : op->count;

	register_address_increment(ctxt, reg, df * op->bytes);
	op->addr.mem.ea = register_address(ctxt, reg);
}

static int em_das(struct x86_emulate_ctxt *ctxt)
{
	u8 al, old_al;
	bool af, cf, old_cf;

	cf = ctxt->eflags & X86_EFLAGS_CF;
	al = ctxt->dst.val;

	old_al = al;
	old_cf = cf;
	cf = false;
	af = ctxt->eflags & X86_EFLAGS_AF;
	if ((al & 0x0f) > 9 || af) {
		al -= 6;
		cf = old_cf | (al >= 250);
		af = true;
	} else {
		af = false;
	}
	if (old_al > 0x99 || old_cf) {
		al -= 0x60;
		cf = true;
	}

	ctxt->dst.val = al;
	/* Set PF, ZF, SF */
	ctxt->src.type = OP_IMM;
	ctxt->src.val = 0;
	ctxt->src.bytes = 1;
	fastop(ctxt, em_or);
	ctxt->eflags &= ~(X86_EFLAGS_AF | X86_EFLAGS_CF);
	if (cf)
		ctxt->eflags |= X86_EFLAGS_CF;
	if (af)
		ctxt->eflags |= X86_EFLAGS_AF;
	return X86EMUL_CONTINUE;
}

static int em_aam(struct x86_emulate_ctxt *ctxt)
{
	u8 al, ah;

	if (ctxt->src.val == 0)
		return emulate_de(ctxt);

	al = ctxt->dst.val & 0xff;
	ah = al / ctxt->src.val;
	al %= ctxt->src.val;

	ctxt->dst.val = (ctxt->dst.val & 0xffff0000) | al | (ah << 8);

	/* Set PF, ZF, SF */
	ctxt->src.type = OP_IMM;
	ctxt->src.val = 0;
	ctxt->src.bytes = 1;
	fastop(ctxt, em_or);

	return X86EMUL_CONTINUE;
}

static int em_aad(struct x86_emulate_ctxt *ctxt)
{
	u8 al = ctxt->dst.val & 0xff;
	u8 ah = (ctxt->dst.val >> 8) & 0xff;

	al = (al + (ah * ctxt->src.val)) & 0xff;

	ctxt->dst.val = (ctxt->dst.val & 0xffff0000) | al;

	/* Set PF, ZF, SF */
	ctxt->src.type = OP_IMM;
	ctxt->src.val = 0;
	ctxt->src.bytes = 1;
	fastop(ctxt, em_or);

	return X86EMUL_CONTINUE;
}

static int em_call(struct x86_emulate_ctxt *ctxt)
{
	int rc;
	long rel = ctxt->src.val;

	ctxt->src.val = (unsigned long)ctxt->_eip;
	rc = jmp_rel(ctxt, rel);
	if (rc != X86EMUL_CONTINUE)
		return rc;
	return em_push(ctxt);
}

static int em_call_far(struct x86_emulate_ctxt *ctxt)
{
	u16 sel, old_cs;
	ulong old_eip;
	int rc;
	struct desc_struct old_desc, new_desc;
	const struct x86_emulate_ops *ops = ctxt->ops;
	int cpl = ctxt->ops->cpl(ctxt);
	enum x86emul_mode prev_mode = ctxt->mode;

	old_eip = ctxt->_eip;
	ops->get_segment(ctxt, &old_cs, &old_desc, NULL, VCPU_SREG_CS);

	memcpy(&sel, ctxt->src.valptr + ctxt->op_bytes, 2);
	rc = __load_segment_descriptor(ctxt, sel, VCPU_SREG_CS, cpl,
				       X86_TRANSFER_CALL_JMP, &new_desc);
	if (rc != X86EMUL_CONTINUE)
		return rc;

	rc = assign_eip_far(ctxt, ctxt->src.val, &new_desc);
	if (rc != X86EMUL_CONTINUE)
		goto fail;

	ctxt->src.val = old_cs;
	rc = em_push(ctxt);
	if (rc != X86EMUL_CONTINUE)
		goto fail;

	ctxt->src.val = old_eip;
	rc = em_push(ctxt);
	/* If we failed, we tainted the memory, but the very least we should
	   restore cs */
	if (rc != X86EMUL_CONTINUE) {
		pr_warn_once("faulting far call emulation tainted memory\n");
		goto fail;
	}
	return rc;
fail:
	ops->set_segment(ctxt, old_cs, &old_desc, 0, VCPU_SREG_CS);
	ctxt->mode = prev_mode;
	return rc;

}

static int em_ret_near_imm(struct x86_emulate_ctxt *ctxt)
{
	int rc;
	unsigned long eip;

	rc = emulate_pop(ctxt, &eip, ctxt->op_bytes);
	if (rc != X86EMUL_CONTINUE)
		return rc;
	rc = assign_eip_near(ctxt, eip);
	if (rc != X86EMUL_CONTINUE)
		return rc;
	rsp_increment(ctxt, ctxt->src.val);
	return X86EMUL_CONTINUE;
}

static int em_xchg(struct x86_emulate_ctxt *ctxt)
{
	/* Write back the register source. */
	ctxt->src.val = ctxt->dst.val;
	write_register_operand(&ctxt->src);

	/* Write back the memory destination with implicit LOCK prefix. */
	ctxt->dst.val = ctxt->src.orig_val;
	ctxt->lock_prefix = 1;
	return X86EMUL_CONTINUE;
}

static int em_imul_3op(struct x86_emulate_ctxt *ctxt)
{
	ctxt->dst.val = ctxt->src2.val;
	return fastop(ctxt, em_imul);
}

static int em_cwd(struct x86_emulate_ctxt *ctxt)
{
	ctxt->dst.type = OP_REG;
	ctxt->dst.bytes = ctxt->src.bytes;
	ctxt->dst.addr.reg = reg_rmw(ctxt, VCPU_REGS_RDX);
	ctxt->dst.val = ~((ctxt->src.val >> (ctxt->src.bytes * 8 - 1)) - 1);

	return X86EMUL_CONTINUE;
}

static int em_rdpid(struct x86_emulate_ctxt *ctxt)
{
	u64 tsc_aux = 0;

	if (!ctxt->ops->guest_has_rdpid(ctxt))
		return emulate_ud(ctxt);

	ctxt->ops->get_msr(ctxt, MSR_TSC_AUX, &tsc_aux);
	ctxt->dst.val = tsc_aux;
	return X86EMUL_CONTINUE;
}

static int em_rdtsc(struct x86_emulate_ctxt *ctxt)
{
	u64 tsc = 0;

	ctxt->ops->get_msr(ctxt, MSR_IA32_TSC, &tsc);
	*reg_write(ctxt, VCPU_REGS_RAX) = (u32)tsc;
	*reg_write(ctxt, VCPU_REGS_RDX) = tsc >> 32;
	return X86EMUL_CONTINUE;
}

static int em_rdpmc(struct x86_emulate_ctxt *ctxt)
{
	u64 pmc;

	if (ctxt->ops->read_pmc(ctxt, reg_read(ctxt, VCPU_REGS_RCX), &pmc))
		return emulate_gp(ctxt, 0);
	*reg_write(ctxt, VCPU_REGS_RAX) = (u32)pmc;
	*reg_write(ctxt, VCPU_REGS_RDX) = pmc >> 32;
	return X86EMUL_CONTINUE;
}

static int em_mov(struct x86_emulate_ctxt *ctxt)
{
	memcpy(ctxt->dst.valptr, ctxt->src.valptr, sizeof(ctxt->src.valptr));
	return X86EMUL_CONTINUE;
}

static int em_movbe(struct x86_emulate_ctxt *ctxt)
{
	u16 tmp;

	if (!ctxt->ops->guest_has_movbe(ctxt))
		return emulate_ud(ctxt);

	switch (ctxt->op_bytes) {
	case 2:
		/*
		 * From MOVBE definition: "...When the operand size is 16 bits,
		 * the upper word of the destination register remains unchanged
		 * ..."
		 *
		 * Both casting ->valptr and ->val to u16 breaks strict aliasing
		 * rules so we have to do the operation almost per hand.
		 */
		tmp = (u16)ctxt->src.val;
		ctxt->dst.val &= ~0xffffUL;
		ctxt->dst.val |= (unsigned long)swab16(tmp);
		break;
	case 4:
		ctxt->dst.val = swab32((u32)ctxt->src.val);
		break;
	case 8:
		ctxt->dst.val = swab64(ctxt->src.val);
		break;
	default:
		BUG();
	}
	return X86EMUL_CONTINUE;
}

static int em_cr_write(struct x86_emulate_ctxt *ctxt)
{
	if (ctxt->ops->set_cr(ctxt, ctxt->modrm_reg, ctxt->src.val))
		return emulate_gp(ctxt, 0);

	/* Disable writeback. */
	ctxt->dst.type = OP_NONE;
	return X86EMUL_CONTINUE;
}

static int em_dr_write(struct x86_emulate_ctxt *ctxt)
{
	unsigned long val;

	if (ctxt->mode == X86EMUL_MODE_PROT64)
		val = ctxt->src.val & ~0ULL;
	else
		val = ctxt->src.val & ~0U;

	/* #UD condition is already handled. */
	if (ctxt->ops->set_dr(ctxt, ctxt->modrm_reg, val) < 0)
		return emulate_gp(ctxt, 0);

	/* Disable writeback. */
	ctxt->dst.type = OP_NONE;
	return X86EMUL_CONTINUE;
}

static int em_wrmsr(struct x86_emulate_ctxt *ctxt)
{
	u64 msr_index = reg_read(ctxt, VCPU_REGS_RCX);
	u64 msr_data;
	int r;

	msr_data = (u32)reg_read(ctxt, VCPU_REGS_RAX)
		| ((u64)reg_read(ctxt, VCPU_REGS_RDX) << 32);
	r = ctxt->ops->set_msr_with_filter(ctxt, msr_index, msr_data);

	if (r == X86EMUL_IO_NEEDED)
		return r;

	if (r > 0)
		return emulate_gp(ctxt, 0);

	return r < 0 ? X86EMUL_UNHANDLEABLE : X86EMUL_CONTINUE;
}

static int em_rdmsr(struct x86_emulate_ctxt *ctxt)
{
	u64 msr_index = reg_read(ctxt, VCPU_REGS_RCX);
	u64 msr_data;
	int r;

	r = ctxt->ops->get_msr_with_filter(ctxt, msr_index, &msr_data);

	if (r == X86EMUL_IO_NEEDED)
		return r;

	if (r)
		return emulate_gp(ctxt, 0);

	*reg_write(ctxt, VCPU_REGS_RAX) = (u32)msr_data;
	*reg_write(ctxt, VCPU_REGS_RDX) = msr_data >> 32;
	return X86EMUL_CONTINUE;
}

static int em_store_sreg(struct x86_emulate_ctxt *ctxt, int segment)
{
	if (segment > VCPU_SREG_GS &&
	    (ctxt->ops->get_cr(ctxt, 4) & X86_CR4_UMIP) &&
	    ctxt->ops->cpl(ctxt) > 0)
		return emulate_gp(ctxt, 0);

	ctxt->dst.val = get_segment_selector(ctxt, segment);
	if (ctxt->dst.bytes == 4 && ctxt->dst.type == OP_MEM)
		ctxt->dst.bytes = 2;
	return X86EMUL_CONTINUE;
}

static int em_mov_rm_sreg(struct x86_emulate_ctxt *ctxt)
{
	if (ctxt->modrm_reg > VCPU_SREG_GS)
		return emulate_ud(ctxt);

	return em_store_sreg(ctxt, ctxt->modrm_reg);
}

static int em_mov_sreg_rm(struct x86_emulate_ctxt *ctxt)
{
	u16 sel = ctxt->src.val;

	if (ctxt->modrm_reg == VCPU_SREG_CS || ctxt->modrm_reg > VCPU_SREG_GS)
		return emulate_ud(ctxt);

	if (ctxt->modrm_reg == VCPU_SREG_SS)
		ctxt->interruptibility = KVM_X86_SHADOW_INT_MOV_SS;

	/* Disable writeback. */
	ctxt->dst.type = OP_NONE;
	return load_segment_descriptor(ctxt, sel, ctxt->modrm_reg);
}

static int em_sldt(struct x86_emulate_ctxt *ctxt)
{
	return em_store_sreg(ctxt, VCPU_SREG_LDTR);
}

static int em_lldt(struct x86_emulate_ctxt *ctxt)
{
	u16 sel = ctxt->src.val;

	/* Disable writeback. */
	ctxt->dst.type = OP_NONE;
	return load_segment_descriptor(ctxt, sel, VCPU_SREG_LDTR);
}

static int em_str(struct x86_emulate_ctxt *ctxt)
{
	return em_store_sreg(ctxt, VCPU_SREG_TR);
}

static int em_ltr(struct x86_emulate_ctxt *ctxt)
{
	u16 sel = ctxt->src.val;

	/* Disable writeback. */
	ctxt->dst.type = OP_NONE;
	return load_segment_descriptor(ctxt, sel, VCPU_SREG_TR);
}

static int em_invlpg(struct x86_emulate_ctxt *ctxt)
{
	int rc;
	ulong linear;

	rc = linearize(ctxt, ctxt->src.addr.mem, 1, false, &linear);
	if (rc == X86EMUL_CONTINUE)
		ctxt->ops->invlpg(ctxt, linear);
	/* Disable writeback. */
	ctxt->dst.type = OP_NONE;
	return X86EMUL_CONTINUE;
}

static int em_clts(struct x86_emulate_ctxt *ctxt)
{
	ulong cr0;

	cr0 = ctxt->ops->get_cr(ctxt, 0);
	cr0 &= ~X86_CR0_TS;
	ctxt->ops->set_cr(ctxt, 0, cr0);
	return X86EMUL_CONTINUE;
}

static int em_hypercall(struct x86_emulate_ctxt *ctxt)
{
	int rc = ctxt->ops->fix_hypercall(ctxt);

	if (rc != X86EMUL_CONTINUE)
		return rc;

	/* Let the processor re-execute the fixed hypercall */
	ctxt->_eip = ctxt->eip;
	/* Disable writeback. */
	ctxt->dst.type = OP_NONE;
	return X86EMUL_CONTINUE;
}

static int emulate_store_desc_ptr(struct x86_emulate_ctxt *ctxt,
				  void (*get)(struct x86_emulate_ctxt *ctxt,
					      struct desc_ptr *ptr))
{
	struct desc_ptr desc_ptr;

	if ((ctxt->ops->get_cr(ctxt, 4) & X86_CR4_UMIP) &&
	    ctxt->ops->cpl(ctxt) > 0)
		return emulate_gp(ctxt, 0);

	if (ctxt->mode == X86EMUL_MODE_PROT64)
		ctxt->op_bytes = 8;
	get(ctxt, &desc_ptr);
	if (ctxt->op_bytes == 2) {
		ctxt->op_bytes = 4;
		desc_ptr.address &= 0x00ffffff;
	}
	/* Disable writeback. */
	ctxt->dst.type = OP_NONE;
	return segmented_write_std(ctxt, ctxt->dst.addr.mem,
				   &desc_ptr, 2 + ctxt->op_bytes);
}

static int em_sgdt(struct x86_emulate_ctxt *ctxt)
{
	return emulate_store_desc_ptr(ctxt, ctxt->ops->get_gdt);
}

static int em_sidt(struct x86_emulate_ctxt *ctxt)
{
	return emulate_store_desc_ptr(ctxt, ctxt->ops->get_idt);
}

static int em_lgdt_lidt(struct x86_emulate_ctxt *ctxt, bool lgdt)
{
	struct desc_ptr desc_ptr;
	int rc;

	if (ctxt->mode == X86EMUL_MODE_PROT64)
		ctxt->op_bytes = 8;
	rc = read_descriptor(ctxt, ctxt->src.addr.mem,
			     &desc_ptr.size, &desc_ptr.address,
			     ctxt->op_bytes);
	if (rc != X86EMUL_CONTINUE)
		return rc;
	if (ctxt->mode == X86EMUL_MODE_PROT64 &&
	    emul_is_noncanonical_address(desc_ptr.address, ctxt))
		return emulate_gp(ctxt, 0);
	if (lgdt)
		ctxt->ops->set_gdt(ctxt, &desc_ptr);
	else
		ctxt->ops->set_idt(ctxt, &desc_ptr);
	/* Disable writeback. */
	ctxt->dst.type = OP_NONE;
	return X86EMUL_CONTINUE;
}

static int em_lgdt(struct x86_emulate_ctxt *ctxt)
{
	return em_lgdt_lidt(ctxt, true);
}

static int em_lidt(struct x86_emulate_ctxt *ctxt)
{
	return em_lgdt_lidt(ctxt, false);
}

static int em_smsw(struct x86_emulate_ctxt *ctxt)
{
	if ((ctxt->ops->get_cr(ctxt, 4) & X86_CR4_UMIP) &&
	    ctxt->ops->cpl(ctxt) > 0)
		return emulate_gp(ctxt, 0);

	if (ctxt->dst.type == OP_MEM)
		ctxt->dst.bytes = 2;
	ctxt->dst.val = ctxt->ops->get_cr(ctxt, 0);
	return X86EMUL_CONTINUE;
}

static int em_lmsw(struct x86_emulate_ctxt *ctxt)
{
	ctxt->ops->set_cr(ctxt, 0, (ctxt->ops->get_cr(ctxt, 0) & ~0x0eul)
			  | (ctxt->src.val & 0x0f));
	ctxt->dst.type = OP_NONE;
	return X86EMUL_CONTINUE;
}

static int em_loop(struct x86_emulate_ctxt *ctxt)
{
	int rc = X86EMUL_CONTINUE;

	register_address_increment(ctxt, VCPU_REGS_RCX, -1);
	if ((address_mask(ctxt, reg_read(ctxt, VCPU_REGS_RCX)) != 0) &&
	    (ctxt->b == 0xe2 || test_cc(ctxt->b ^ 0x5, ctxt->eflags)))
		rc = jmp_rel(ctxt, ctxt->src.val);

	return rc;
}

static int em_jcxz(struct x86_emulate_ctxt *ctxt)
{
	int rc = X86EMUL_CONTINUE;

	if (address_mask(ctxt, reg_read(ctxt, VCPU_REGS_RCX)) == 0)
		rc = jmp_rel(ctxt, ctxt->src.val);

	return rc;
}

static int em_in(struct x86_emulate_ctxt *ctxt)
{
	if (!pio_in_emulated(ctxt, ctxt->dst.bytes, ctxt->src.val,
			     &ctxt->dst.val))
		return X86EMUL_IO_NEEDED;

	return X86EMUL_CONTINUE;
}

static int em_out(struct x86_emulate_ctxt *ctxt)
{
	ctxt->ops->pio_out_emulated(ctxt, ctxt->src.bytes, ctxt->dst.val,
				    &ctxt->src.val, 1);
	/* Disable writeback. */
	ctxt->dst.type = OP_NONE;
	return X86EMUL_CONTINUE;
}

static int em_cli(struct x86_emulate_ctxt *ctxt)
{
	if (emulator_bad_iopl(ctxt))
		return emulate_gp(ctxt, 0);

	ctxt->eflags &= ~X86_EFLAGS_IF;
	return X86EMUL_CONTINUE;
}

static int em_sti(struct x86_emulate_ctxt *ctxt)
{
	if (emulator_bad_iopl(ctxt))
		return emulate_gp(ctxt, 0);

	ctxt->interruptibility = KVM_X86_SHADOW_INT_STI;
	ctxt->eflags |= X86_EFLAGS_IF;
	return X86EMUL_CONTINUE;
}

static int em_cpuid(struct x86_emulate_ctxt *ctxt)
{
	u32 eax, ebx, ecx, edx;
	u64 msr = 0;

	ctxt->ops->get_msr(ctxt, MSR_MISC_FEATURES_ENABLES, &msr);
	if (msr & MSR_MISC_FEATURES_ENABLES_CPUID_FAULT &&
	    ctxt->ops->cpl(ctxt)) {
		return emulate_gp(ctxt, 0);
	}

	eax = reg_read(ctxt, VCPU_REGS_RAX);
	ecx = reg_read(ctxt, VCPU_REGS_RCX);
	ctxt->ops->get_cpuid(ctxt, &eax, &ebx, &ecx, &edx, false);
	*reg_write(ctxt, VCPU_REGS_RAX) = eax;
	*reg_write(ctxt, VCPU_REGS_RBX) = ebx;
	*reg_write(ctxt, VCPU_REGS_RCX) = ecx;
	*reg_write(ctxt, VCPU_REGS_RDX) = edx;
	return X86EMUL_CONTINUE;
}

static int em_sahf(struct x86_emulate_ctxt *ctxt)
{
	u32 flags;

	flags = X86_EFLAGS_CF | X86_EFLAGS_PF | X86_EFLAGS_AF | X86_EFLAGS_ZF |
		X86_EFLAGS_SF;
	flags &= *reg_rmw(ctxt, VCPU_REGS_RAX) >> 8;

	ctxt->eflags &= ~0xffUL;
	ctxt->eflags |= flags | X86_EFLAGS_FIXED;
	return X86EMUL_CONTINUE;
}

static int em_lahf(struct x86_emulate_ctxt *ctxt)
{
	*reg_rmw(ctxt, VCPU_REGS_RAX) &= ~0xff00UL;
	*reg_rmw(ctxt, VCPU_REGS_RAX) |= (ctxt->eflags & 0xff) << 8;
	return X86EMUL_CONTINUE;
}

static int em_bswap(struct x86_emulate_ctxt *ctxt)
{
	switch (ctxt->op_bytes) {
#ifdef CONFIG_X86_64
	case 8:
		asm("bswap %0" : "+r"(ctxt->dst.val));
		break;
#endif
	default:
		asm("bswap %0" : "+r"(*(u32 *)&ctxt->dst.val));
		break;
	}
	return X86EMUL_CONTINUE;
}

static int em_clflush(struct x86_emulate_ctxt *ctxt)
{
	/* emulating clflush regardless of cpuid */
	return X86EMUL_CONTINUE;
}

static int em_clflushopt(struct x86_emulate_ctxt *ctxt)
{
	/* emulating clflushopt regardless of cpuid */
	return X86EMUL_CONTINUE;
}

static int em_movsxd(struct x86_emulate_ctxt *ctxt)
{
	ctxt->dst.val = (s32) ctxt->src.val;
	return X86EMUL_CONTINUE;
}

static int check_fxsr(struct x86_emulate_ctxt *ctxt)
{
	if (!ctxt->ops->guest_has_fxsr(ctxt))
		return emulate_ud(ctxt);

	if (ctxt->ops->get_cr(ctxt, 0) & (X86_CR0_TS | X86_CR0_EM))
		return emulate_nm(ctxt);

	/*
	 * Don't emulate a case that should never be hit, instead of working
	 * around a lack of fxsave64/fxrstor64 on old compilers.
	 */
	if (ctxt->mode >= X86EMUL_MODE_PROT64)
		return X86EMUL_UNHANDLEABLE;

	return X86EMUL_CONTINUE;
}

/*
 * Hardware doesn't save and restore XMM 0-7 without CR4.OSFXSR, but does save
 * and restore MXCSR.
 */
static size_t __fxstate_size(int nregs)
{
	return offsetof(struct fxregs_state, xmm_space[0]) + nregs * 16;
}

static inline size_t fxstate_size(struct x86_emulate_ctxt *ctxt)
{
	bool cr4_osfxsr;
	if (ctxt->mode == X86EMUL_MODE_PROT64)
		return __fxstate_size(16);

	cr4_osfxsr = ctxt->ops->get_cr(ctxt, 4) & X86_CR4_OSFXSR;
	return __fxstate_size(cr4_osfxsr ? 8 : 0);
}

/*
 * FXSAVE and FXRSTOR have 4 different formats depending on execution mode,
 *  1) 16 bit mode
 *  2) 32 bit mode
 *     - like (1), but FIP and FDP (foo) are only 16 bit.  At least Intel CPUs
 *       preserve whole 32 bit values, though, so (1) and (2) are the same wrt.
 *       save and restore
 *  3) 64-bit mode with REX.W prefix
 *     - like (2), but XMM 8-15 are being saved and restored
 *  4) 64-bit mode without REX.W prefix
 *     - like (3), but FIP and FDP are 64 bit
 *
 * Emulation uses (3) for (1) and (2) and preserves XMM 8-15 to reach the
 * desired result.  (4) is not emulated.
 *
 * Note: Guest and host CPUID.(EAX=07H,ECX=0H):EBX[bit 13] (deprecate FPU CS
 * and FPU DS) should match.
 */
static int em_fxsave(struct x86_emulate_ctxt *ctxt)
{
	struct fxregs_state fx_state;
	int rc;

	rc = check_fxsr(ctxt);
	if (rc != X86EMUL_CONTINUE)
		return rc;

	kvm_fpu_get();

	rc = asm_safe("fxsave %[fx]", , [fx] "+m"(fx_state));

	kvm_fpu_put();

	if (rc != X86EMUL_CONTINUE)
		return rc;

	return segmented_write_std(ctxt, ctxt->memop.addr.mem, &fx_state,
		                   fxstate_size(ctxt));
}

/*
 * FXRSTOR might restore XMM registers not provided by the guest. Fill
 * in the host registers (via FXSAVE) instead, so they won't be modified.
 * (preemption has to stay disabled until FXRSTOR).
 *
 * Use noinline to keep the stack for other functions called by callers small.
 */
static noinline int fxregs_fixup(struct fxregs_state *fx_state,
				 const size_t used_size)
{
	struct fxregs_state fx_tmp;
	int rc;

	rc = asm_safe("fxsave %[fx]", , [fx] "+m"(fx_tmp));
	memcpy((void *)fx_state + used_size, (void *)&fx_tmp + used_size,
	       __fxstate_size(16) - used_size);

	return rc;
}

static int em_fxrstor(struct x86_emulate_ctxt *ctxt)
{
	struct fxregs_state fx_state;
	int rc;
	size_t size;

	rc = check_fxsr(ctxt);
	if (rc != X86EMUL_CONTINUE)
		return rc;

	size = fxstate_size(ctxt);
	rc = segmented_read_std(ctxt, ctxt->memop.addr.mem, &fx_state, size);
	if (rc != X86EMUL_CONTINUE)
		return rc;

	kvm_fpu_get();

	if (size < __fxstate_size(16)) {
		rc = fxregs_fixup(&fx_state, size);
		if (rc != X86EMUL_CONTINUE)
			goto out;
	}

	if (fx_state.mxcsr >> 16) {
		rc = emulate_gp(ctxt, 0);
		goto out;
	}

	if (rc == X86EMUL_CONTINUE)
		rc = asm_safe("fxrstor %[fx]", : [fx] "m"(fx_state));

out:
	kvm_fpu_put();

	return rc;
}

static int em_xsetbv(struct x86_emulate_ctxt *ctxt)
{
	u32 eax, ecx, edx;

	eax = reg_read(ctxt, VCPU_REGS_RAX);
	edx = reg_read(ctxt, VCPU_REGS_RDX);
	ecx = reg_read(ctxt, VCPU_REGS_RCX);

	if (ctxt->ops->set_xcr(ctxt, ecx, ((u64)edx << 32) | eax))
		return emulate_gp(ctxt, 0);

	return X86EMUL_CONTINUE;
}

static bool valid_cr(int nr)
{
	switch (nr) {
	case 0:
	case 2 ... 4:
	case 8:
		return true;
	default:
		return false;
	}
}

static int check_cr_access(struct x86_emulate_ctxt *ctxt)
{
	if (!valid_cr(ctxt->modrm_reg))
		return emulate_ud(ctxt);

	return X86EMUL_CONTINUE;
}

static int check_dr7_gd(struct x86_emulate_ctxt *ctxt)
{
	unsigned long dr7;

	ctxt->ops->get_dr(ctxt, 7, &dr7);

	/* Check if DR7.Global_Enable is set */
	return dr7 & (1 << 13);
}

static int check_dr_read(struct x86_emulate_ctxt *ctxt)
{
	int dr = ctxt->modrm_reg;
	u64 cr4;

	if (dr > 7)
		return emulate_ud(ctxt);

	cr4 = ctxt->ops->get_cr(ctxt, 4);
	if ((cr4 & X86_CR4_DE) && (dr == 4 || dr == 5))
		return emulate_ud(ctxt);

	if (check_dr7_gd(ctxt)) {
		ulong dr6;

		ctxt->ops->get_dr(ctxt, 6, &dr6);
		dr6 &= ~DR_TRAP_BITS;
		dr6 |= DR6_BD | DR6_ACTIVE_LOW;
		ctxt->ops->set_dr(ctxt, 6, dr6);
		return emulate_db(ctxt);
	}

	return X86EMUL_CONTINUE;
}

static int check_dr_write(struct x86_emulate_ctxt *ctxt)
{
	u64 new_val = ctxt->src.val64;
	int dr = ctxt->modrm_reg;

	if ((dr == 6 || dr == 7) && (new_val & 0xffffffff00000000ULL))
		return emulate_gp(ctxt, 0);

	return check_dr_read(ctxt);
}

static int check_svme(struct x86_emulate_ctxt *ctxt)
{
	u64 efer = 0;

	ctxt->ops->get_msr(ctxt, MSR_EFER, &efer);

	if (!(efer & EFER_SVME))
		return emulate_ud(ctxt);

	return X86EMUL_CONTINUE;
}

static int check_svme_pa(struct x86_emulate_ctxt *ctxt)
{
	u64 rax = reg_read(ctxt, VCPU_REGS_RAX);

	/* Valid physical address? */
	if (rax & 0xffff000000000000ULL)
		return emulate_gp(ctxt, 0);

	return check_svme(ctxt);
}

static int check_rdtsc(struct x86_emulate_ctxt *ctxt)
{
	u64 cr4 = ctxt->ops->get_cr(ctxt, 4);

	if (cr4 & X86_CR4_TSD && ctxt->ops->cpl(ctxt))
		return emulate_gp(ctxt, 0);

	return X86EMUL_CONTINUE;
}

static int check_rdpmc(struct x86_emulate_ctxt *ctxt)
{
	u64 cr4 = ctxt->ops->get_cr(ctxt, 4);
	u64 rcx = reg_read(ctxt, VCPU_REGS_RCX);

	/*
	 * VMware allows access to these Pseduo-PMCs even when read via RDPMC
	 * in Ring3 when CR4.PCE=0.
	 */
	if (enable_vmware_backdoor && is_vmware_backdoor_pmc(rcx))
		return X86EMUL_CONTINUE;

	/*
	 * If CR4.PCE is set, the SDM requires CPL=0 or CR0.PE=0.  The CR0.PE
	 * check however is unnecessary because CPL is always 0 outside
	 * protected mode.
	 */
	if ((!(cr4 & X86_CR4_PCE) && ctxt->ops->cpl(ctxt)) ||
	    ctxt->ops->check_pmc(ctxt, rcx))
		return emulate_gp(ctxt, 0);

	return X86EMUL_CONTINUE;
}

static int check_perm_in(struct x86_emulate_ctxt *ctxt)
{
	ctxt->dst.bytes = min(ctxt->dst.bytes, 4u);
	if (!emulator_io_permited(ctxt, ctxt->src.val, ctxt->dst.bytes))
		return emulate_gp(ctxt, 0);

	return X86EMUL_CONTINUE;
}

static int check_perm_out(struct x86_emulate_ctxt *ctxt)
{
	ctxt->src.bytes = min(ctxt->src.bytes, 4u);
	if (!emulator_io_permited(ctxt, ctxt->dst.val, ctxt->src.bytes))
		return emulate_gp(ctxt, 0);

	return X86EMUL_CONTINUE;
}

#define D(_y) { .flags = (_y) }
#define DI(_y, _i) { .flags = (_y)|Intercept, .intercept = x86_intercept_##_i }
#define DIP(_y, _i, _p) { .flags = (_y)|Intercept|CheckPerm, \
		      .intercept = x86_intercept_##_i, .check_perm = (_p) }
#define N    D(NotImpl)
#define EXT(_f, _e) { .flags = ((_f) | RMExt), .u.group = (_e) }
#define G(_f, _g) { .flags = ((_f) | Group | ModRM), .u.group = (_g) }
#define GD(_f, _g) { .flags = ((_f) | GroupDual | ModRM), .u.gdual = (_g) }
#define ID(_f, _i) { .flags = ((_f) | InstrDual | ModRM), .u.idual = (_i) }
#define MD(_f, _m) { .flags = ((_f) | ModeDual), .u.mdual = (_m) }
#define E(_f, _e) { .flags = ((_f) | Escape | ModRM), .u.esc = (_e) }
#define I(_f, _e) { .flags = (_f), .u.execute = (_e) }
#define F(_f, _e) { .flags = (_f) | Fastop, .u.fastop = (_e) }
#define II(_f, _e, _i) \
	{ .flags = (_f)|Intercept, .u.execute = (_e), .intercept = x86_intercept_##_i }
#define IIP(_f, _e, _i, _p) \
	{ .flags = (_f)|Intercept|CheckPerm, .u.execute = (_e), \
	  .intercept = x86_intercept_##_i, .check_perm = (_p) }
#define GP(_f, _g) { .flags = ((_f) | Prefix), .u.gprefix = (_g) }

#define D2bv(_f)      D((_f) | ByteOp), D(_f)
#define D2bvIP(_f, _i, _p) DIP((_f) | ByteOp, _i, _p), DIP(_f, _i, _p)
#define I2bv(_f, _e)  I((_f) | ByteOp, _e), I(_f, _e)
#define F2bv(_f, _e)  F((_f) | ByteOp, _e), F(_f, _e)
#define I2bvIP(_f, _e, _i, _p) \
	IIP((_f) | ByteOp, _e, _i, _p), IIP(_f, _e, _i, _p)

#define F6ALU(_f, _e) F2bv((_f) | DstMem | SrcReg | ModRM, _e),		\
		F2bv(((_f) | DstReg | SrcMem | ModRM) & ~Lock, _e),	\
		F2bv(((_f) & ~Lock) | DstAcc | SrcImm, _e)

static const struct opcode group7_rm0[] = {
	N,
	I(SrcNone | Priv | EmulateOnUD,	em_hypercall),
	N, N, N, N, N, N,
};

static const struct opcode group7_rm1[] = {
	DI(SrcNone | Priv, monitor),
	DI(SrcNone | Priv, mwait),
	N, N, N, N, N, N,
};

static const struct opcode group7_rm2[] = {
	N,
	II(ImplicitOps | Priv,			em_xsetbv,	xsetbv),
	N, N, N, N, N, N,
};

static const struct opcode group7_rm3[] = {
	DIP(SrcNone | Prot | Priv,		vmrun,		check_svme_pa),
	II(SrcNone  | Prot | EmulateOnUD,	em_hypercall,	vmmcall),
	DIP(SrcNone | Prot | Priv,		vmload,		check_svme_pa),
	DIP(SrcNone | Prot | Priv,		vmsave,		check_svme_pa),
	DIP(SrcNone | Prot | Priv,		stgi,		check_svme),
	DIP(SrcNone | Prot | Priv,		clgi,		check_svme),
	DIP(SrcNone | Prot | Priv,		skinit,		check_svme),
	DIP(SrcNone | Prot | Priv,		invlpga,	check_svme),
};

static const struct opcode group7_rm7[] = {
	N,
	DIP(SrcNone, rdtscp, check_rdtsc),
	N, N, N, N, N, N,
};

static const struct opcode group1[] = {
	F(Lock, em_add),
	F(Lock | PageTable, em_or),
	F(Lock, em_adc),
	F(Lock, em_sbb),
	F(Lock | PageTable, em_and),
	F(Lock, em_sub),
	F(Lock, em_xor),
	F(NoWrite, em_cmp),
};

static const struct opcode group1A[] = {
	I(DstMem | SrcNone | Mov | Stack | IncSP | TwoMemOp, em_pop), N, N, N, N, N, N, N,
};

static const struct opcode group2[] = {
	F(DstMem | ModRM, em_rol),
	F(DstMem | ModRM, em_ror),
	F(DstMem | ModRM, em_rcl),
	F(DstMem | ModRM, em_rcr),
	F(DstMem | ModRM, em_shl),
	F(DstMem | ModRM, em_shr),
	F(DstMem | ModRM, em_shl),
	F(DstMem | ModRM, em_sar),
};

static const struct opcode group3[] = {
	F(DstMem | SrcImm | NoWrite, em_test),
	F(DstMem | SrcImm | NoWrite, em_test),
	F(DstMem | SrcNone | Lock, em_not),
	F(DstMem | SrcNone | Lock, em_neg),
	F(DstXacc | Src2Mem, em_mul_ex),
	F(DstXacc | Src2Mem, em_imul_ex),
	F(DstXacc | Src2Mem, em_div_ex),
	F(DstXacc | Src2Mem, em_idiv_ex),
};

static const struct opcode group4[] = {
	F(ByteOp | DstMem | SrcNone | Lock, em_inc),
	F(ByteOp | DstMem | SrcNone | Lock, em_dec),
	N, N, N, N, N, N,
};

static const struct opcode group5[] = {
	F(DstMem | SrcNone | Lock,		em_inc),
	F(DstMem | SrcNone | Lock,		em_dec),
	I(SrcMem | NearBranch | IsBranch,       em_call_near_abs),
	I(SrcMemFAddr | ImplicitOps | IsBranch, em_call_far),
	I(SrcMem | NearBranch | IsBranch,       em_jmp_abs),
	I(SrcMemFAddr | ImplicitOps | IsBranch, em_jmp_far),
	I(SrcMem | Stack | TwoMemOp,		em_push), D(Undefined),
};

static const struct opcode group6[] = {
	II(Prot | DstMem,	   em_sldt, sldt),
	II(Prot | DstMem,	   em_str, str),
	II(Prot | Priv | SrcMem16, em_lldt, lldt),
	II(Prot | Priv | SrcMem16, em_ltr, ltr),
	N, N, N, N,
};

static const struct group_dual group7 = { {
	II(Mov | DstMem,			em_sgdt, sgdt),
	II(Mov | DstMem,			em_sidt, sidt),
	II(SrcMem | Priv,			em_lgdt, lgdt),
	II(SrcMem | Priv,			em_lidt, lidt),
	II(SrcNone | DstMem | Mov,		em_smsw, smsw), N,
	II(SrcMem16 | Mov | Priv,		em_lmsw, lmsw),
	II(SrcMem | ByteOp | Priv | NoAccess,	em_invlpg, invlpg),
}, {
	EXT(0, group7_rm0),
	EXT(0, group7_rm1),
	EXT(0, group7_rm2),
	EXT(0, group7_rm3),
	II(SrcNone | DstMem | Mov,		em_smsw, smsw), N,
	II(SrcMem16 | Mov | Priv,		em_lmsw, lmsw),
	EXT(0, group7_rm7),
} };

static const struct opcode group8[] = {
	N, N, N, N,
	F(DstMem | SrcImmByte | NoWrite,		em_bt),
	F(DstMem | SrcImmByte | Lock | PageTable,	em_bts),
	F(DstMem | SrcImmByte | Lock,			em_btr),
	F(DstMem | SrcImmByte | Lock | PageTable,	em_btc),
};

/*
 * The "memory" destination is actually always a register, since we come
 * from the register case of group9.
 */
static const struct gprefix pfx_0f_c7_7 = {
	N, N, N, II(DstMem | ModRM | Op3264 | EmulateOnUD, em_rdpid, rdpid),
};


static const struct group_dual group9 = { {
	N, I(DstMem64 | Lock | PageTable, em_cmpxchg8b), N, N, N, N, N, N,
}, {
	N, N, N, N, N, N, N,
	GP(0, &pfx_0f_c7_7),
} };

static const struct opcode group11[] = {
	I(DstMem | SrcImm | Mov | PageTable, em_mov),
	X7(D(Undefined)),
};

static const struct gprefix pfx_0f_ae_7 = {
	I(SrcMem | ByteOp, em_clflush), I(SrcMem | ByteOp, em_clflushopt), N, N,
};

static const struct group_dual group15 = { {
	I(ModRM | Aligned16, em_fxsave),
	I(ModRM | Aligned16, em_fxrstor),
	N, N, N, N, N, GP(0, &pfx_0f_ae_7),
}, {
	N, N, N, N, N, N, N, N,
} };

static const struct gprefix pfx_0f_6f_0f_7f = {
	I(Mmx, em_mov), I(Sse | Aligned, em_mov), N, I(Sse | Unaligned, em_mov),
};

static const struct instr_dual instr_dual_0f_2b = {
	I(0, em_mov), N
};

static const struct gprefix pfx_0f_2b = {
	ID(0, &instr_dual_0f_2b), ID(0, &instr_dual_0f_2b), N, N,
};

static const struct gprefix pfx_0f_10_0f_11 = {
	I(Unaligned, em_mov), I(Unaligned, em_mov), N, N,
};

static const struct gprefix pfx_0f_28_0f_29 = {
	I(Aligned, em_mov), I(Aligned, em_mov), N, N,
};

static const struct gprefix pfx_0f_e7 = {
	N, I(Sse, em_mov), N, N,
};

static const struct escape escape_d9 = { {
	N, N, N, N, N, N, N, I(DstMem16 | Mov, em_fnstcw),
}, {
	/* 0xC0 - 0xC7 */
	N, N, N, N, N, N, N, N,
	/* 0xC8 - 0xCF */
	N, N, N, N, N, N, N, N,
	/* 0xD0 - 0xC7 */
	N, N, N, N, N, N, N, N,
	/* 0xD8 - 0xDF */
	N, N, N, N, N, N, N, N,
	/* 0xE0 - 0xE7 */
	N, N, N, N, N, N, N, N,
	/* 0xE8 - 0xEF */
	N, N, N, N, N, N, N, N,
	/* 0xF0 - 0xF7 */
	N, N, N, N, N, N, N, N,
	/* 0xF8 - 0xFF */
	N, N, N, N, N, N, N, N,
} };

static const struct escape escape_db = { {
	N, N, N, N, N, N, N, N,
}, {
	/* 0xC0 - 0xC7 */
	N, N, N, N, N, N, N, N,
	/* 0xC8 - 0xCF */
	N, N, N, N, N, N, N, N,
	/* 0xD0 - 0xC7 */
	N, N, N, N, N, N, N, N,
	/* 0xD8 - 0xDF */
	N, N, N, N, N, N, N, N,
	/* 0xE0 - 0xE7 */
	N, N, N, I(ImplicitOps, em_fninit), N, N, N, N,
	/* 0xE8 - 0xEF */
	N, N, N, N, N, N, N, N,
	/* 0xF0 - 0xF7 */
	N, N, N, N, N, N, N, N,
	/* 0xF8 - 0xFF */
	N, N, N, N, N, N, N, N,
} };

static const struct escape escape_dd = { {
	N, N, N, N, N, N, N, I(DstMem16 | Mov, em_fnstsw),
}, {
	/* 0xC0 - 0xC7 */
	N, N, N, N, N, N, N, N,
	/* 0xC8 - 0xCF */
	N, N, N, N, N, N, N, N,
	/* 0xD0 - 0xC7 */
	N, N, N, N, N, N, N, N,
	/* 0xD8 - 0xDF */
	N, N, N, N, N, N, N, N,
	/* 0xE0 - 0xE7 */
	N, N, N, N, N, N, N, N,
	/* 0xE8 - 0xEF */
	N, N, N, N, N, N, N, N,
	/* 0xF0 - 0xF7 */
	N, N, N, N, N, N, N, N,
	/* 0xF8 - 0xFF */
	N, N, N, N, N, N, N, N,
} };

static const struct instr_dual instr_dual_0f_c3 = {
	I(DstMem | SrcReg | ModRM | No16 | Mov, em_mov), N
};

static const struct mode_dual mode_dual_63 = {
	N, I(DstReg | SrcMem32 | ModRM | Mov, em_movsxd)
};

static const struct instr_dual instr_dual_8d = {
	D(DstReg | SrcMem | ModRM | NoAccess), N
};

static const struct opcode opcode_table[256] = {
	/* 0x00 - 0x07 */
	F6ALU(Lock, em_add),
	I(ImplicitOps | Stack | No64 | Src2ES, em_push_sreg),
	I(ImplicitOps | Stack | No64 | Src2ES, em_pop_sreg),
	/* 0x08 - 0x0F */
	F6ALU(Lock | PageTable, em_or),
	I(ImplicitOps | Stack | No64 | Src2CS, em_push_sreg),
	N,
	/* 0x10 - 0x17 */
	F6ALU(Lock, em_adc),
	I(ImplicitOps | Stack | No64 | Src2SS, em_push_sreg),
	I(ImplicitOps | Stack | No64 | Src2SS, em_pop_sreg),
	/* 0x18 - 0x1F */
	F6ALU(Lock, em_sbb),
	I(ImplicitOps | Stack | No64 | Src2DS, em_push_sreg),
	I(ImplicitOps | Stack | No64 | Src2DS, em_pop_sreg),
	/* 0x20 - 0x27 */
	F6ALU(Lock | PageTable, em_and), N, N,
	/* 0x28 - 0x2F */
	F6ALU(Lock, em_sub), N, I(ByteOp | DstAcc | No64, em_das),
	/* 0x30 - 0x37 */
	F6ALU(Lock, em_xor), N, N,
	/* 0x38 - 0x3F */
	F6ALU(NoWrite, em_cmp), N, N,
	/* 0x40 - 0x4F */
	X8(F(DstReg, em_inc)), X8(F(DstReg, em_dec)),
	/* 0x50 - 0x57 */
	X8(I(SrcReg | Stack, em_push)),
	/* 0x58 - 0x5F */
	X8(I(DstReg | Stack, em_pop)),
	/* 0x60 - 0x67 */
	I(ImplicitOps | Stack | No64, em_pusha),
	I(ImplicitOps | Stack | No64, em_popa),
	N, MD(ModRM, &mode_dual_63),
	N, N, N, N,
	/* 0x68 - 0x6F */
	I(SrcImm | Mov | Stack, em_push),
	I(DstReg | SrcMem | ModRM | Src2Imm, em_imul_3op),
	I(SrcImmByte | Mov | Stack, em_push),
	I(DstReg | SrcMem | ModRM | Src2ImmByte, em_imul_3op),
	I2bvIP(DstDI | SrcDX | Mov | String | Unaligned, em_in, ins, check_perm_in), /* insb, insw/insd */
	I2bvIP(SrcSI | DstDX | String, em_out, outs, check_perm_out), /* outsb, outsw/outsd */
	/* 0x70 - 0x7F */
	X16(D(SrcImmByte | NearBranch | IsBranch)),
	/* 0x80 - 0x87 */
	G(ByteOp | DstMem | SrcImm, group1),
	G(DstMem | SrcImm, group1),
	G(ByteOp | DstMem | SrcImm | No64, group1),
	G(DstMem | SrcImmByte, group1),
	F2bv(DstMem | SrcReg | ModRM | NoWrite, em_test),
	I2bv(DstMem | SrcReg | ModRM | Lock | PageTable, em_xchg),
	/* 0x88 - 0x8F */
	I2bv(DstMem | SrcReg | ModRM | Mov | PageTable, em_mov),
	I2bv(DstReg | SrcMem | ModRM | Mov, em_mov),
	I(DstMem | SrcNone | ModRM | Mov | PageTable, em_mov_rm_sreg),
	ID(0, &instr_dual_8d),
	I(ImplicitOps | SrcMem16 | ModRM, em_mov_sreg_rm),
	G(0, group1A),
	/* 0x90 - 0x97 */
	DI(SrcAcc | DstReg, pause), X7(D(SrcAcc | DstReg)),
	/* 0x98 - 0x9F */
	D(DstAcc | SrcNone), I(ImplicitOps | SrcAcc, em_cwd),
	I(SrcImmFAddr | No64 | IsBranch, em_call_far), N,
	II(ImplicitOps | Stack, em_pushf, pushf),
	II(ImplicitOps | Stack, em_popf, popf),
	I(ImplicitOps, em_sahf), I(ImplicitOps, em_lahf),
	/* 0xA0 - 0xA7 */
	I2bv(DstAcc | SrcMem | Mov | MemAbs, em_mov),
	I2bv(DstMem | SrcAcc | Mov | MemAbs | PageTable, em_mov),
	I2bv(SrcSI | DstDI | Mov | String | TwoMemOp, em_mov),
	F2bv(SrcSI | DstDI | String | NoWrite | TwoMemOp, em_cmp_r),
	/* 0xA8 - 0xAF */
	F2bv(DstAcc | SrcImm | NoWrite, em_test),
	I2bv(SrcAcc | DstDI | Mov | String, em_mov),
	I2bv(SrcSI | DstAcc | Mov | String, em_mov),
	F2bv(SrcAcc | DstDI | String | NoWrite, em_cmp_r),
	/* 0xB0 - 0xB7 */
	X8(I(ByteOp | DstReg | SrcImm | Mov, em_mov)),
	/* 0xB8 - 0xBF */
	X8(I(DstReg | SrcImm64 | Mov, em_mov)),
	/* 0xC0 - 0xC7 */
	G(ByteOp | Src2ImmByte, group2), G(Src2ImmByte, group2),
	I(ImplicitOps | NearBranch | SrcImmU16 | IsBranch, em_ret_near_imm),
	I(ImplicitOps | NearBranch | IsBranch, em_ret),
	I(DstReg | SrcMemFAddr | ModRM | No64 | Src2ES, em_lseg),
	I(DstReg | SrcMemFAddr | ModRM | No64 | Src2DS, em_lseg),
	G(ByteOp, group11), G(0, group11),
	/* 0xC8 - 0xCF */
	I(Stack | SrcImmU16 | Src2ImmByte | IsBranch, em_enter),
	I(Stack | IsBranch, em_leave),
	I(ImplicitOps | SrcImmU16 | IsBranch, em_ret_far_imm),
	I(ImplicitOps | IsBranch, em_ret_far),
	D(ImplicitOps | IsBranch), DI(SrcImmByte | IsBranch, intn),
	D(ImplicitOps | No64 | IsBranch),
	II(ImplicitOps | IsBranch, em_iret, iret),
	/* 0xD0 - 0xD7 */
	G(Src2One | ByteOp, group2), G(Src2One, group2),
	G(Src2CL | ByteOp, group2), G(Src2CL, group2),
	I(DstAcc | SrcImmUByte | No64, em_aam),
	I(DstAcc | SrcImmUByte | No64, em_aad),
	F(DstAcc | ByteOp | No64, em_salc),
	I(DstAcc | SrcXLat | ByteOp, em_mov),
	/* 0xD8 - 0xDF */
	N, E(0, &escape_d9), N, E(0, &escape_db), N, E(0, &escape_dd), N, N,
	/* 0xE0 - 0xE7 */
	X3(I(SrcImmByte | NearBranch | IsBranch, em_loop)),
	I(SrcImmByte | NearBranch | IsBranch, em_jcxz),
	I2bvIP(SrcImmUByte | DstAcc, em_in,  in,  check_perm_in),
	I2bvIP(SrcAcc | DstImmUByte, em_out, out, check_perm_out),
	/* 0xE8 - 0xEF */
	I(SrcImm | NearBranch | IsBranch, em_call),
	D(SrcImm | ImplicitOps | NearBranch | IsBranch),
	I(SrcImmFAddr | No64 | IsBranch, em_jmp_far),
	D(SrcImmByte | ImplicitOps | NearBranch | IsBranch),
	I2bvIP(SrcDX | DstAcc, em_in,  in,  check_perm_in),
	I2bvIP(SrcAcc | DstDX, em_out, out, check_perm_out),
	/* 0xF0 - 0xF7 */
	N, DI(ImplicitOps, icebp), N, N,
	DI(ImplicitOps | Priv, hlt), D(ImplicitOps),
	G(ByteOp, group3), G(0, group3),
	/* 0xF8 - 0xFF */
	D(ImplicitOps), D(ImplicitOps),
	I(ImplicitOps, em_cli), I(ImplicitOps, em_sti),
	D(ImplicitOps), D(ImplicitOps), G(0, group4), G(0, group5),
};

static const struct opcode twobyte_table[256] = {
	/* 0x00 - 0x0F */
	G(0, group6), GD(0, &group7), N, N,
	N, I(ImplicitOps | EmulateOnUD | IsBranch, em_syscall),
	II(ImplicitOps | Priv, em_clts, clts), N,
	DI(ImplicitOps | Priv, invd), DI(ImplicitOps | Priv, wbinvd), N, N,
	N, D(ImplicitOps | ModRM | SrcMem | NoAccess), N, N,
	/* 0x10 - 0x1F */
	GP(ModRM | DstReg | SrcMem | Mov | Sse, &pfx_0f_10_0f_11),
	GP(ModRM | DstMem | SrcReg | Mov | Sse, &pfx_0f_10_0f_11),
	N, N, N, N, N, N,
	D(ImplicitOps | ModRM | SrcMem | NoAccess), /* 4 * prefetch + 4 * reserved NOP */
	D(ImplicitOps | ModRM | SrcMem | NoAccess), N, N,
	D(ImplicitOps | ModRM | SrcMem | NoAccess), /* 8 * reserved NOP */
	D(ImplicitOps | ModRM | SrcMem | NoAccess), /* 8 * reserved NOP */
	D(ImplicitOps | ModRM | SrcMem | NoAccess), /* 8 * reserved NOP */
	D(ImplicitOps | ModRM | SrcMem | NoAccess), /* NOP + 7 * reserved NOP */
	/* 0x20 - 0x2F */
	DIP(ModRM | DstMem | Priv | Op3264 | NoMod, cr_read, check_cr_access),
	DIP(ModRM | DstMem | Priv | Op3264 | NoMod, dr_read, check_dr_read),
	IIP(ModRM | SrcMem | Priv | Op3264 | NoMod, em_cr_write, cr_write,
						check_cr_access),
	IIP(ModRM | SrcMem | Priv | Op3264 | NoMod, em_dr_write, dr_write,
						check_dr_write),
	N, N, N, N,
	GP(ModRM | DstReg | SrcMem | Mov | Sse, &pfx_0f_28_0f_29),
	GP(ModRM | DstMem | SrcReg | Mov | Sse, &pfx_0f_28_0f_29),
	N, GP(ModRM | DstMem | SrcReg | Mov | Sse, &pfx_0f_2b),
	N, N, N, N,
	/* 0x30 - 0x3F */
	II(ImplicitOps | Priv, em_wrmsr, wrmsr),
	IIP(ImplicitOps, em_rdtsc, rdtsc, check_rdtsc),
	II(ImplicitOps | Priv, em_rdmsr, rdmsr),
	IIP(ImplicitOps, em_rdpmc, rdpmc, check_rdpmc),
	I(ImplicitOps | EmulateOnUD | IsBranch, em_sysenter),
	I(ImplicitOps | Priv | EmulateOnUD | IsBranch, em_sysexit),
	N, N,
	N, N, N, N, N, N, N, N,
	/* 0x40 - 0x4F */
	X16(D(DstReg | SrcMem | ModRM)),
	/* 0x50 - 0x5F */
	N, N, N, N, N, N, N, N, N, N, N, N, N, N, N, N,
	/* 0x60 - 0x6F */
	N, N, N, N,
	N, N, N, N,
	N, N, N, N,
	N, N, N, GP(SrcMem | DstReg | ModRM | Mov, &pfx_0f_6f_0f_7f),
	/* 0x70 - 0x7F */
	N, N, N, N,
	N, N, N, N,
	N, N, N, N,
	N, N, N, GP(SrcReg | DstMem | ModRM | Mov, &pfx_0f_6f_0f_7f),
	/* 0x80 - 0x8F */
	X16(D(SrcImm | NearBranch | IsBranch)),
	/* 0x90 - 0x9F */
	X16(D(ByteOp | DstMem | SrcNone | ModRM| Mov)),
	/* 0xA0 - 0xA7 */
	I(Stack | Src2FS, em_push_sreg), I(Stack | Src2FS, em_pop_sreg),
	II(ImplicitOps, em_cpuid, cpuid),
	F(DstMem | SrcReg | ModRM | BitOp | NoWrite, em_bt),
	F(DstMem | SrcReg | Src2ImmByte | ModRM, em_shld),
	F(DstMem | SrcReg | Src2CL | ModRM, em_shld), N, N,
	/* 0xA8 - 0xAF */
	I(Stack | Src2GS, em_push_sreg), I(Stack | Src2GS, em_pop_sreg),
	II(EmulateOnUD | ImplicitOps, em_rsm, rsm),
	F(DstMem | SrcReg | ModRM | BitOp | Lock | PageTable, em_bts),
	F(DstMem | SrcReg | Src2ImmByte | ModRM, em_shrd),
	F(DstMem | SrcReg | Src2CL | ModRM, em_shrd),
	GD(0, &group15), F(DstReg | SrcMem | ModRM, em_imul),
	/* 0xB0 - 0xB7 */
	I2bv(DstMem | SrcReg | ModRM | Lock | PageTable | SrcWrite, em_cmpxchg),
	I(DstReg | SrcMemFAddr | ModRM | Src2SS, em_lseg),
	F(DstMem | SrcReg | ModRM | BitOp | Lock, em_btr),
	I(DstReg | SrcMemFAddr | ModRM | Src2FS, em_lseg),
	I(DstReg | SrcMemFAddr | ModRM | Src2GS, em_lseg),
	D(DstReg | SrcMem8 | ModRM | Mov), D(DstReg | SrcMem16 | ModRM | Mov),
	/* 0xB8 - 0xBF */
	N, N,
	G(BitOp, group8),
	F(DstMem | SrcReg | ModRM | BitOp | Lock | PageTable, em_btc),
	I(DstReg | SrcMem | ModRM, em_bsf_c),
	I(DstReg | SrcMem | ModRM, em_bsr_c),
	D(DstReg | SrcMem8 | ModRM | Mov), D(DstReg | SrcMem16 | ModRM | Mov),
	/* 0xC0 - 0xC7 */
	F2bv(DstMem | SrcReg | ModRM | SrcWrite | Lock, em_xadd),
	N, ID(0, &instr_dual_0f_c3),
	N, N, N, GD(0, &group9),
	/* 0xC8 - 0xCF */
	X8(I(DstReg, em_bswap)),
	/* 0xD0 - 0xDF */
	N, N, N, N, N, N, N, N, N, N, N, N, N, N, N, N,
	/* 0xE0 - 0xEF */
	N, N, N, N, N, N, N, GP(SrcReg | DstMem | ModRM | Mov, &pfx_0f_e7),
	N, N, N, N, N, N, N, N,
	/* 0xF0 - 0xFF */
	N, N, N, N, N, N, N, N, N, N, N, N, N, N, N, N
};

static const struct instr_dual instr_dual_0f_38_f0 = {
	I(DstReg | SrcMem | Mov, em_movbe), N
};

static const struct instr_dual instr_dual_0f_38_f1 = {
	I(DstMem | SrcReg | Mov, em_movbe), N
};

static const struct gprefix three_byte_0f_38_f0 = {
	ID(0, &instr_dual_0f_38_f0), N, N, N
};

static const struct gprefix three_byte_0f_38_f1 = {
	ID(0, &instr_dual_0f_38_f1), N, N, N
};

/*
 * Insns below are selected by the prefix which indexed by the third opcode
 * byte.
 */
static const struct opcode opcode_map_0f_38[256] = {
	/* 0x00 - 0x7f */
	X16(N), X16(N), X16(N), X16(N), X16(N), X16(N), X16(N), X16(N),
	/* 0x80 - 0xef */
	X16(N), X16(N), X16(N), X16(N), X16(N), X16(N), X16(N),
	/* 0xf0 - 0xf1 */
	GP(EmulateOnUD | ModRM, &three_byte_0f_38_f0),
	GP(EmulateOnUD | ModRM, &three_byte_0f_38_f1),
	/* 0xf2 - 0xff */
	N, N, X4(N), X8(N)
};

#undef D
#undef N
#undef G
#undef GD
#undef I
#undef GP
#undef EXT
#undef MD
#undef ID

#undef D2bv
#undef D2bvIP
#undef I2bv
#undef I2bvIP
#undef I6ALU

static unsigned imm_size(struct x86_emulate_ctxt *ctxt)
{
	unsigned size;

	size = (ctxt->d & ByteOp) ? 1 : ctxt->op_bytes;
	if (size == 8)
		size = 4;
	return size;
}

static int decode_imm(struct x86_emulate_ctxt *ctxt, struct operand *op,
		      unsigned size, bool sign_extension)
{
	int rc = X86EMUL_CONTINUE;

	op->type = OP_IMM;
	op->bytes = size;
	op->addr.mem.ea = ctxt->_eip;
	/* NB. Immediates are sign-extended as necessary. */
	switch (op->bytes) {
	case 1:
		op->val = insn_fetch(s8, ctxt);
		break;
	case 2:
		op->val = insn_fetch(s16, ctxt);
		break;
	case 4:
		op->val = insn_fetch(s32, ctxt);
		break;
	case 8:
		op->val = insn_fetch(s64, ctxt);
		break;
	}
	if (!sign_extension) {
		switch (op->bytes) {
		case 1:
			op->val &= 0xff;
			break;
		case 2:
			op->val &= 0xffff;
			break;
		case 4:
			op->val &= 0xffffffff;
			break;
		}
	}
done:
	return rc;
}

static int decode_operand(struct x86_emulate_ctxt *ctxt, struct operand *op,
			  unsigned d)
{
	int rc = X86EMUL_CONTINUE;

	switch (d) {
	case OpReg:
		decode_register_operand(ctxt, op);
		break;
	case OpImmUByte:
		rc = decode_imm(ctxt, op, 1, false);
		break;
	case OpMem:
		ctxt->memop.bytes = (ctxt->d & ByteOp) ? 1 : ctxt->op_bytes;
	mem_common:
		*op = ctxt->memop;
		ctxt->memopp = op;
		if (ctxt->d & BitOp)
			fetch_bit_operand(ctxt);
		op->orig_val = op->val;
		break;
	case OpMem64:
		ctxt->memop.bytes = (ctxt->op_bytes == 8) ? 16 : 8;
		goto mem_common;
	case OpAcc:
		op->type = OP_REG;
		op->bytes = (ctxt->d & ByteOp) ? 1 : ctxt->op_bytes;
		op->addr.reg = reg_rmw(ctxt, VCPU_REGS_RAX);
		fetch_register_operand(op);
		op->orig_val = op->val;
		break;
	case OpAccLo:
		op->type = OP_REG;
		op->bytes = (ctxt->d & ByteOp) ? 2 : ctxt->op_bytes;
		op->addr.reg = reg_rmw(ctxt, VCPU_REGS_RAX);
		fetch_register_operand(op);
		op->orig_val = op->val;
		break;
	case OpAccHi:
		if (ctxt->d & ByteOp) {
			op->type = OP_NONE;
			break;
		}
		op->type = OP_REG;
		op->bytes = ctxt->op_bytes;
		op->addr.reg = reg_rmw(ctxt, VCPU_REGS_RDX);
		fetch_register_operand(op);
		op->orig_val = op->val;
		break;
	case OpDI:
		op->type = OP_MEM;
		op->bytes = (ctxt->d & ByteOp) ? 1 : ctxt->op_bytes;
		op->addr.mem.ea =
			register_address(ctxt, VCPU_REGS_RDI);
		op->addr.mem.seg = VCPU_SREG_ES;
		op->val = 0;
		op->count = 1;
		break;
	case OpDX:
		op->type = OP_REG;
		op->bytes = 2;
		op->addr.reg = reg_rmw(ctxt, VCPU_REGS_RDX);
		fetch_register_operand(op);
		break;
	case OpCL:
		op->type = OP_IMM;
		op->bytes = 1;
		op->val = reg_read(ctxt, VCPU_REGS_RCX) & 0xff;
		break;
	case OpImmByte:
		rc = decode_imm(ctxt, op, 1, true);
		break;
	case OpOne:
		op->type = OP_IMM;
		op->bytes = 1;
		op->val = 1;
		break;
	case OpImm:
		rc = decode_imm(ctxt, op, imm_size(ctxt), true);
		break;
	case OpImm64:
		rc = decode_imm(ctxt, op, ctxt->op_bytes, true);
		break;
	case OpMem8:
		ctxt->memop.bytes = 1;
		if (ctxt->memop.type == OP_REG) {
			ctxt->memop.addr.reg = decode_register(ctxt,
					ctxt->modrm_rm, true);
			fetch_register_operand(&ctxt->memop);
		}
		goto mem_common;
	case OpMem16:
		ctxt->memop.bytes = 2;
		goto mem_common;
	case OpMem32:
		ctxt->memop.bytes = 4;
		goto mem_common;
	case OpImmU16:
		rc = decode_imm(ctxt, op, 2, false);
		break;
	case OpImmU:
		rc = decode_imm(ctxt, op, imm_size(ctxt), false);
		break;
	case OpSI:
		op->type = OP_MEM;
		op->bytes = (ctxt->d & ByteOp) ? 1 : ctxt->op_bytes;
		op->addr.mem.ea =
			register_address(ctxt, VCPU_REGS_RSI);
		op->addr.mem.seg = ctxt->seg_override;
		op->val = 0;
		op->count = 1;
		break;
	case OpXLat:
		op->type = OP_MEM;
		op->bytes = (ctxt->d & ByteOp) ? 1 : ctxt->op_bytes;
		op->addr.mem.ea =
			address_mask(ctxt,
				reg_read(ctxt, VCPU_REGS_RBX) +
				(reg_read(ctxt, VCPU_REGS_RAX) & 0xff));
		op->addr.mem.seg = ctxt->seg_override;
		op->val = 0;
		break;
	case OpImmFAddr:
		op->type = OP_IMM;
		op->addr.mem.ea = ctxt->_eip;
		op->bytes = ctxt->op_bytes + 2;
		insn_fetch_arr(op->valptr, op->bytes, ctxt);
		break;
	case OpMemFAddr:
		ctxt->memop.bytes = ctxt->op_bytes + 2;
		goto mem_common;
	case OpES:
		op->type = OP_IMM;
		op->val = VCPU_SREG_ES;
		break;
	case OpCS:
		op->type = OP_IMM;
		op->val = VCPU_SREG_CS;
		break;
	case OpSS:
		op->type = OP_IMM;
		op->val = VCPU_SREG_SS;
		break;
	case OpDS:
		op->type = OP_IMM;
		op->val = VCPU_SREG_DS;
		break;
	case OpFS:
		op->type = OP_IMM;
		op->val = VCPU_SREG_FS;
		break;
	case OpGS:
		op->type = OP_IMM;
		op->val = VCPU_SREG_GS;
		break;
	case OpImplicit:
		/* Special instructions do their own operand decoding. */
	default:
		op->type = OP_NONE; /* Disable writeback. */
		break;
	}

done:
	return rc;
}

int x86_decode_insn(struct x86_emulate_ctxt *ctxt, void *insn, int insn_len, int emulation_type)
{
	int rc = X86EMUL_CONTINUE;
	int mode = ctxt->mode;
	int def_op_bytes, def_ad_bytes, goffset, simd_prefix;
	bool op_prefix = false;
	bool has_seg_override = false;
	struct opcode opcode;
	u16 dummy;
	struct desc_struct desc;

	ctxt->memop.type = OP_NONE;
	ctxt->memopp = NULL;
	ctxt->_eip = ctxt->eip;
	ctxt->fetch.ptr = ctxt->fetch.data;
	ctxt->fetch.end = ctxt->fetch.data + insn_len;
	ctxt->opcode_len = 1;
	ctxt->intercept = x86_intercept_none;
	if (insn_len > 0)
		memcpy(ctxt->fetch.data, insn, insn_len);
	else {
		rc = __do_insn_fetch_bytes(ctxt, 1);
		if (rc != X86EMUL_CONTINUE)
			goto done;
	}

	switch (mode) {
	case X86EMUL_MODE_REAL:
	case X86EMUL_MODE_VM86:
		def_op_bytes = def_ad_bytes = 2;
		ctxt->ops->get_segment(ctxt, &dummy, &desc, NULL, VCPU_SREG_CS);
		if (desc.d)
			def_op_bytes = def_ad_bytes = 4;
		break;
	case X86EMUL_MODE_PROT16:
		def_op_bytes = def_ad_bytes = 2;
		break;
	case X86EMUL_MODE_PROT32:
		def_op_bytes = def_ad_bytes = 4;
		break;
#ifdef CONFIG_X86_64
	case X86EMUL_MODE_PROT64:
		def_op_bytes = 4;
		def_ad_bytes = 8;
		break;
#endif
	default:
		return EMULATION_FAILED;
	}

	ctxt->op_bytes = def_op_bytes;
	ctxt->ad_bytes = def_ad_bytes;

	/* Legacy prefixes. */
	for (;;) {
		switch (ctxt->b = insn_fetch(u8, ctxt)) {
		case 0x66:	/* operand-size override */
			op_prefix = true;
			/* switch between 2/4 bytes */
			ctxt->op_bytes = def_op_bytes ^ 6;
			break;
		case 0x67:	/* address-size override */
			if (mode == X86EMUL_MODE_PROT64)
				/* switch between 4/8 bytes */
				ctxt->ad_bytes = def_ad_bytes ^ 12;
			else
				/* switch between 2/4 bytes */
				ctxt->ad_bytes = def_ad_bytes ^ 6;
			break;
		case 0x26:	/* ES override */
			has_seg_override = true;
			ctxt->seg_override = VCPU_SREG_ES;
			break;
		case 0x2e:	/* CS override */
			has_seg_override = true;
			ctxt->seg_override = VCPU_SREG_CS;
			break;
		case 0x36:	/* SS override */
			has_seg_override = true;
			ctxt->seg_override = VCPU_SREG_SS;
			break;
		case 0x3e:	/* DS override */
			has_seg_override = true;
			ctxt->seg_override = VCPU_SREG_DS;
			break;
		case 0x64:	/* FS override */
			has_seg_override = true;
			ctxt->seg_override = VCPU_SREG_FS;
			break;
		case 0x65:	/* GS override */
			has_seg_override = true;
			ctxt->seg_override = VCPU_SREG_GS;
			break;
		case 0x40 ... 0x4f: /* REX */
			if (mode != X86EMUL_MODE_PROT64)
				goto done_prefixes;
			ctxt->rex_prefix = ctxt->b;
			continue;
		case 0xf0:	/* LOCK */
			ctxt->lock_prefix = 1;
			break;
		case 0xf2:	/* REPNE/REPNZ */
		case 0xf3:	/* REP/REPE/REPZ */
			ctxt->rep_prefix = ctxt->b;
			break;
		default:
			goto done_prefixes;
		}

		/* Any legacy prefix after a REX prefix nullifies its effect. */

		ctxt->rex_prefix = 0;
	}

done_prefixes:

	/* REX prefix. */
	if (ctxt->rex_prefix & 8)
		ctxt->op_bytes = 8;	/* REX.W */

	/* Opcode byte(s). */
	opcode = opcode_table[ctxt->b];
	/* Two-byte opcode? */
	if (ctxt->b == 0x0f) {
		ctxt->opcode_len = 2;
		ctxt->b = insn_fetch(u8, ctxt);
		opcode = twobyte_table[ctxt->b];

		/* 0F_38 opcode map */
		if (ctxt->b == 0x38) {
			ctxt->opcode_len = 3;
			ctxt->b = insn_fetch(u8, ctxt);
			opcode = opcode_map_0f_38[ctxt->b];
		}
	}
	ctxt->d = opcode.flags;

	if (ctxt->d & ModRM)
		ctxt->modrm = insn_fetch(u8, ctxt);

	/* vex-prefix instructions are not implemented */
	if (ctxt->opcode_len == 1 && (ctxt->b == 0xc5 || ctxt->b == 0xc4) &&
	    (mode == X86EMUL_MODE_PROT64 || (ctxt->modrm & 0xc0) == 0xc0)) {
		ctxt->d = NotImpl;
	}

	while (ctxt->d & GroupMask) {
		switch (ctxt->d & GroupMask) {
		case Group:
			goffset = (ctxt->modrm >> 3) & 7;
			opcode = opcode.u.group[goffset];
			break;
		case GroupDual:
			goffset = (ctxt->modrm >> 3) & 7;
			if ((ctxt->modrm >> 6) == 3)
				opcode = opcode.u.gdual->mod3[goffset];
			else
				opcode = opcode.u.gdual->mod012[goffset];
			break;
		case RMExt:
			goffset = ctxt->modrm & 7;
			opcode = opcode.u.group[goffset];
			break;
		case Prefix:
			if (ctxt->rep_prefix && op_prefix)
				return EMULATION_FAILED;
			simd_prefix = op_prefix ? 0x66 : ctxt->rep_prefix;
			switch (simd_prefix) {
			case 0x00: opcode = opcode.u.gprefix->pfx_no; break;
			case 0x66: opcode = opcode.u.gprefix->pfx_66; break;
			case 0xf2: opcode = opcode.u.gprefix->pfx_f2; break;
			case 0xf3: opcode = opcode.u.gprefix->pfx_f3; break;
			}
			break;
		case Escape:
			if (ctxt->modrm > 0xbf) {
				size_t size = ARRAY_SIZE(opcode.u.esc->high);
				u32 index = array_index_nospec(
					ctxt->modrm - 0xc0, size);

				opcode = opcode.u.esc->high[index];
			} else {
				opcode = opcode.u.esc->op[(ctxt->modrm >> 3) & 7];
			}
			break;
		case InstrDual:
			if ((ctxt->modrm >> 6) == 3)
				opcode = opcode.u.idual->mod3;
			else
				opcode = opcode.u.idual->mod012;
			break;
		case ModeDual:
			if (ctxt->mode == X86EMUL_MODE_PROT64)
				opcode = opcode.u.mdual->mode64;
			else
				opcode = opcode.u.mdual->mode32;
			break;
		default:
			return EMULATION_FAILED;
		}

		ctxt->d &= ~(u64)GroupMask;
		ctxt->d |= opcode.flags;
	}

	ctxt->is_branch = opcode.flags & IsBranch;

	/* Unrecognised? */
	if (ctxt->d == 0)
		return EMULATION_FAILED;

	ctxt->execute = opcode.u.execute;

	if (unlikely(emulation_type & EMULTYPE_TRAP_UD) &&
	    likely(!(ctxt->d & EmulateOnUD)))
		return EMULATION_FAILED;

	if (unlikely(ctxt->d &
	    (NotImpl|Stack|Op3264|Sse|Mmx|Intercept|CheckPerm|NearBranch|
	     No16))) {
		/*
		 * These are copied unconditionally here, and checked unconditionally
		 * in x86_emulate_insn.
		 */
		ctxt->check_perm = opcode.check_perm;
		ctxt->intercept = opcode.intercept;

		if (ctxt->d & NotImpl)
			return EMULATION_FAILED;

		if (mode == X86EMUL_MODE_PROT64) {
			if (ctxt->op_bytes == 4 && (ctxt->d & Stack))
				ctxt->op_bytes = 8;
			else if (ctxt->d & NearBranch)
				ctxt->op_bytes = 8;
		}

		if (ctxt->d & Op3264) {
			if (mode == X86EMUL_MODE_PROT64)
				ctxt->op_bytes = 8;
			else
				ctxt->op_bytes = 4;
		}

		if ((ctxt->d & No16) && ctxt->op_bytes == 2)
			ctxt->op_bytes = 4;

		if (ctxt->d & Sse)
			ctxt->op_bytes = 16;
		else if (ctxt->d & Mmx)
			ctxt->op_bytes = 8;
	}

	/* ModRM and SIB bytes. */
	if (ctxt->d & ModRM) {
		rc = decode_modrm(ctxt, &ctxt->memop);
		if (!has_seg_override) {
			has_seg_override = true;
			ctxt->seg_override = ctxt->modrm_seg;
		}
	} else if (ctxt->d & MemAbs)
		rc = decode_abs(ctxt, &ctxt->memop);
	if (rc != X86EMUL_CONTINUE)
		goto done;

	if (!has_seg_override)
		ctxt->seg_override = VCPU_SREG_DS;

	ctxt->memop.addr.mem.seg = ctxt->seg_override;

	/*
	 * Decode and fetch the source operand: register, memory
	 * or immediate.
	 */
	rc = decode_operand(ctxt, &ctxt->src, (ctxt->d >> SrcShift) & OpMask);
	if (rc != X86EMUL_CONTINUE)
		goto done;

	/*
	 * Decode and fetch the second source operand: register, memory
	 * or immediate.
	 */
	rc = decode_operand(ctxt, &ctxt->src2, (ctxt->d >> Src2Shift) & OpMask);
	if (rc != X86EMUL_CONTINUE)
		goto done;

	/* Decode and fetch the destination operand: register or memory. */
	rc = decode_operand(ctxt, &ctxt->dst, (ctxt->d >> DstShift) & OpMask);

	if (ctxt->rip_relative && likely(ctxt->memopp))
		ctxt->memopp->addr.mem.ea = address_mask(ctxt,
					ctxt->memopp->addr.mem.ea + ctxt->_eip);

done:
	if (rc == X86EMUL_PROPAGATE_FAULT)
		ctxt->have_exception = true;
	return (rc != X86EMUL_CONTINUE) ? EMULATION_FAILED : EMULATION_OK;
}

bool x86_page_table_writing_insn(struct x86_emulate_ctxt *ctxt)
{
	return ctxt->d & PageTable;
}

static bool string_insn_completed(struct x86_emulate_ctxt *ctxt)
{
	/* The second termination condition only applies for REPE
	 * and REPNE. Test if the repeat string operation prefix is
	 * REPE/REPZ or REPNE/REPNZ and if it's the case it tests the
	 * corresponding termination condition according to:
	 * 	- if REPE/REPZ and ZF = 0 then done
	 * 	- if REPNE/REPNZ and ZF = 1 then done
	 */
	if (((ctxt->b == 0xa6) || (ctxt->b == 0xa7) ||
	     (ctxt->b == 0xae) || (ctxt->b == 0xaf))
	    && (((ctxt->rep_prefix == REPE_PREFIX) &&
		 ((ctxt->eflags & X86_EFLAGS_ZF) == 0))
		|| ((ctxt->rep_prefix == REPNE_PREFIX) &&
		    ((ctxt->eflags & X86_EFLAGS_ZF) == X86_EFLAGS_ZF))))
		return true;

	return false;
}

static int flush_pending_x87_faults(struct x86_emulate_ctxt *ctxt)
{
	int rc;

	kvm_fpu_get();
	rc = asm_safe("fwait");
	kvm_fpu_put();

	if (unlikely(rc != X86EMUL_CONTINUE))
		return emulate_exception(ctxt, MF_VECTOR, 0, false);

	return X86EMUL_CONTINUE;
}

static void fetch_possible_mmx_operand(struct operand *op)
{
	if (op->type == OP_MM)
		kvm_read_mmx_reg(op->addr.mm, &op->mm_val);
}

static int fastop(struct x86_emulate_ctxt *ctxt, fastop_t fop)
{
	ulong flags = (ctxt->eflags & EFLAGS_MASK) | X86_EFLAGS_IF;

	if (!(ctxt->d & ByteOp))
		fop += __ffs(ctxt->dst.bytes) * FASTOP_SIZE;

	asm("push %[flags]; popf; " CALL_NOSPEC " ; pushf; pop %[flags]\n"
	    : "+a"(ctxt->dst.val), "+d"(ctxt->src.val), [flags]"+D"(flags),
	      [thunk_target]"+S"(fop), ASM_CALL_CONSTRAINT
	    : "c"(ctxt->src2.val));

	ctxt->eflags = (ctxt->eflags & ~EFLAGS_MASK) | (flags & EFLAGS_MASK);
	if (!fop) /* exception is returned in fop variable */
		return emulate_de(ctxt);
	return X86EMUL_CONTINUE;
}

void init_decode_cache(struct x86_emulate_ctxt *ctxt)
{
	/* Clear fields that are set conditionally but read without a guard. */
	ctxt->rip_relative = false;
	ctxt->rex_prefix = 0;
	ctxt->lock_prefix = 0;
	ctxt->rep_prefix = 0;
	ctxt->regs_valid = 0;
	ctxt->regs_dirty = 0;

	ctxt->io_read.pos = 0;
	ctxt->io_read.end = 0;
	ctxt->mem_read.end = 0;
}

int x86_emulate_insn(struct x86_emulate_ctxt *ctxt)
{
	const struct x86_emulate_ops *ops = ctxt->ops;
	int rc = X86EMUL_CONTINUE;
	int saved_dst_type = ctxt->dst.type;
	unsigned emul_flags;

	ctxt->mem_read.pos = 0;

	/* LOCK prefix is allowed only with some instructions */
	if (ctxt->lock_prefix && (!(ctxt->d & Lock) || ctxt->dst.type != OP_MEM)) {
		rc = emulate_ud(ctxt);
		goto done;
	}

	if ((ctxt->d & SrcMask) == SrcMemFAddr && ctxt->src.type != OP_MEM) {
		rc = emulate_ud(ctxt);
		goto done;
	}

	emul_flags = ctxt->ops->get_hflags(ctxt);
	if (unlikely(ctxt->d &
		     (No64|Undefined|Sse|Mmx|Intercept|CheckPerm|Priv|Prot|String))) {
		if ((ctxt->mode == X86EMUL_MODE_PROT64 && (ctxt->d & No64)) ||
				(ctxt->d & Undefined)) {
			rc = emulate_ud(ctxt);
			goto done;
		}

		if (((ctxt->d & (Sse|Mmx)) && ((ops->get_cr(ctxt, 0) & X86_CR0_EM)))
		    || ((ctxt->d & Sse) && !(ops->get_cr(ctxt, 4) & X86_CR4_OSFXSR))) {
			rc = emulate_ud(ctxt);
			goto done;
		}

		if ((ctxt->d & (Sse|Mmx)) && (ops->get_cr(ctxt, 0) & X86_CR0_TS)) {
			rc = emulate_nm(ctxt);
			goto done;
		}

		if (ctxt->d & Mmx) {
			rc = flush_pending_x87_faults(ctxt);
			if (rc != X86EMUL_CONTINUE)
				goto done;
			/*
			 * Now that we know the fpu is exception safe, we can fetch
			 * operands from it.
			 */
			fetch_possible_mmx_operand(&ctxt->src);
			fetch_possible_mmx_operand(&ctxt->src2);
			if (!(ctxt->d & Mov))
				fetch_possible_mmx_operand(&ctxt->dst);
		}

		if (unlikely(emul_flags & X86EMUL_GUEST_MASK) && ctxt->intercept) {
			rc = emulator_check_intercept(ctxt, ctxt->intercept,
						      X86_ICPT_PRE_EXCEPT);
			if (rc != X86EMUL_CONTINUE)
				goto done;
		}

		/* Instruction can only be executed in protected mode */
		if ((ctxt->d & Prot) && ctxt->mode < X86EMUL_MODE_PROT16) {
			rc = emulate_ud(ctxt);
			goto done;
		}

		/* Privileged instruction can be executed only in CPL=0 */
		if ((ctxt->d & Priv) && ops->cpl(ctxt)) {
			if (ctxt->d & PrivUD)
				rc = emulate_ud(ctxt);
			else
				rc = emulate_gp(ctxt, 0);
			goto done;
		}

		/* Do instruction specific permission checks */
		if (ctxt->d & CheckPerm) {
			rc = ctxt->check_perm(ctxt);
			if (rc != X86EMUL_CONTINUE)
				goto done;
		}

		if (unlikely(emul_flags & X86EMUL_GUEST_MASK) && (ctxt->d & Intercept)) {
			rc = emulator_check_intercept(ctxt, ctxt->intercept,
						      X86_ICPT_POST_EXCEPT);
			if (rc != X86EMUL_CONTINUE)
				goto done;
		}

		if (ctxt->rep_prefix && (ctxt->d & String)) {
			/* All REP prefixes have the same first termination condition */
			if (address_mask(ctxt, reg_read(ctxt, VCPU_REGS_RCX)) == 0) {
				string_registers_quirk(ctxt);
				ctxt->eip = ctxt->_eip;
				ctxt->eflags &= ~X86_EFLAGS_RF;
				goto done;
			}
		}
	}

	if ((ctxt->src.type == OP_MEM) && !(ctxt->d & NoAccess)) {
		rc = segmented_read(ctxt, ctxt->src.addr.mem,
				    ctxt->src.valptr, ctxt->src.bytes);
		if (rc != X86EMUL_CONTINUE)
			goto done;
		ctxt->src.orig_val64 = ctxt->src.val64;
	}

	if (ctxt->src2.type == OP_MEM) {
		rc = segmented_read(ctxt, ctxt->src2.addr.mem,
				    &ctxt->src2.val, ctxt->src2.bytes);
		if (rc != X86EMUL_CONTINUE)
			goto done;
	}

	if ((ctxt->d & DstMask) == ImplicitOps)
		goto special_insn;


	if ((ctxt->dst.type == OP_MEM) && !(ctxt->d & Mov)) {
		/* optimisation - avoid slow emulated read if Mov */
		rc = segmented_read(ctxt, ctxt->dst.addr.mem,
				   &ctxt->dst.val, ctxt->dst.bytes);
		if (rc != X86EMUL_CONTINUE) {
			if (!(ctxt->d & NoWrite) &&
			    rc == X86EMUL_PROPAGATE_FAULT &&
			    ctxt->exception.vector == PF_VECTOR)
				ctxt->exception.error_code |= PFERR_WRITE_MASK;
			goto done;
		}
	}
	/* Copy full 64-bit value for CMPXCHG8B.  */
	ctxt->dst.orig_val64 = ctxt->dst.val64;

special_insn:

	if (unlikely(emul_flags & X86EMUL_GUEST_MASK) && (ctxt->d & Intercept)) {
		rc = emulator_check_intercept(ctxt, ctxt->intercept,
					      X86_ICPT_POST_MEMACCESS);
		if (rc != X86EMUL_CONTINUE)
			goto done;
	}

	if (ctxt->rep_prefix && (ctxt->d & String))
		ctxt->eflags |= X86_EFLAGS_RF;
	else
		ctxt->eflags &= ~X86_EFLAGS_RF;

	if (ctxt->execute) {
		if (ctxt->d & Fastop)
			rc = fastop(ctxt, ctxt->fop);
		else
			rc = ctxt->execute(ctxt);
		if (rc != X86EMUL_CONTINUE)
			goto done;
		goto writeback;
	}

	if (ctxt->opcode_len == 2)
		goto twobyte_insn;
	else if (ctxt->opcode_len == 3)
		goto threebyte_insn;

	switch (ctxt->b) {
	case 0x70 ... 0x7f: /* jcc (short) */
		if (test_cc(ctxt->b, ctxt->eflags))
			rc = jmp_rel(ctxt, ctxt->src.val);
		break;
	case 0x8d: /* lea r16/r32, m */
		ctxt->dst.val = ctxt->src.addr.mem.ea;
		break;
	case 0x90 ... 0x97: /* nop / xchg reg, rax */
		if (ctxt->dst.addr.reg == reg_rmw(ctxt, VCPU_REGS_RAX))
			ctxt->dst.type = OP_NONE;
		else
			rc = em_xchg(ctxt);
		break;
	case 0x98: /* cbw/cwde/cdqe */
		switch (ctxt->op_bytes) {
		case 2: ctxt->dst.val = (s8)ctxt->dst.val; break;
		case 4: ctxt->dst.val = (s16)ctxt->dst.val; break;
		case 8: ctxt->dst.val = (s32)ctxt->dst.val; break;
		}
		break;
	case 0xcc:		/* int3 */
		rc = emulate_int(ctxt, 3);
		break;
	case 0xcd:		/* int n */
		rc = emulate_int(ctxt, ctxt->src.val);
		break;
	case 0xce:		/* into */
		if (ctxt->eflags & X86_EFLAGS_OF)
			rc = emulate_int(ctxt, 4);
		break;
	case 0xe9: /* jmp rel */
	case 0xeb: /* jmp rel short */
		rc = jmp_rel(ctxt, ctxt->src.val);
		ctxt->dst.type = OP_NONE; /* Disable writeback. */
		break;
	case 0xf4:              /* hlt */
		ctxt->ops->halt(ctxt);
		break;
	case 0xf5:	/* cmc */
		/* complement carry flag from eflags reg */
		ctxt->eflags ^= X86_EFLAGS_CF;
		break;
	case 0xf8: /* clc */
		ctxt->eflags &= ~X86_EFLAGS_CF;
		break;
	case 0xf9: /* stc */
		ctxt->eflags |= X86_EFLAGS_CF;
		break;
	case 0xfc: /* cld */
		ctxt->eflags &= ~X86_EFLAGS_DF;
		break;
	case 0xfd: /* std */
		ctxt->eflags |= X86_EFLAGS_DF;
		break;
	default:
		goto cannot_emulate;
	}

	if (rc != X86EMUL_CONTINUE)
		goto done;

writeback:
	if (ctxt->d & SrcWrite) {
		BUG_ON(ctxt->src.type == OP_MEM || ctxt->src.type == OP_MEM_STR);
		rc = writeback(ctxt, &ctxt->src);
		if (rc != X86EMUL_CONTINUE)
			goto done;
	}
	if (!(ctxt->d & NoWrite)) {
		rc = writeback(ctxt, &ctxt->dst);
		if (rc != X86EMUL_CONTINUE)
			goto done;
	}

	/*
	 * restore dst type in case the decoding will be reused
	 * (happens for string instruction )
	 */
	ctxt->dst.type = saved_dst_type;

	if ((ctxt->d & SrcMask) == SrcSI)
		string_addr_inc(ctxt, VCPU_REGS_RSI, &ctxt->src);

	if ((ctxt->d & DstMask) == DstDI)
		string_addr_inc(ctxt, VCPU_REGS_RDI, &ctxt->dst);

	if (ctxt->rep_prefix && (ctxt->d & String)) {
		unsigned int count;
		struct read_cache *r = &ctxt->io_read;
		if ((ctxt->d & SrcMask) == SrcSI)
			count = ctxt->src.count;
		else
			count = ctxt->dst.count;
		register_address_increment(ctxt, VCPU_REGS_RCX, -count);

		if (!string_insn_completed(ctxt)) {
			/*
			 * Re-enter guest when pio read ahead buffer is empty
			 * or, if it is not used, after each 1024 iteration.
			 */
			if ((r->end != 0 || reg_read(ctxt, VCPU_REGS_RCX) & 0x3ff) &&
			    (r->end == 0 || r->end != r->pos)) {
				/*
				 * Reset read cache. Usually happens before
				 * decode, but since instruction is restarted
				 * we have to do it here.
				 */
				ctxt->mem_read.end = 0;
				writeback_registers(ctxt);
				return EMULATION_RESTART;
			}
			goto done; /* skip rip writeback */
		}
		ctxt->eflags &= ~X86_EFLAGS_RF;
	}

	ctxt->eip = ctxt->_eip;
	if (ctxt->mode != X86EMUL_MODE_PROT64)
		ctxt->eip = (u32)ctxt->_eip;

done:
	if (rc == X86EMUL_PROPAGATE_FAULT) {
		if (KVM_EMULATOR_BUG_ON(ctxt->exception.vector > 0x1f, ctxt))
			return EMULATION_FAILED;
		ctxt->have_exception = true;
	}
	if (rc == X86EMUL_INTERCEPTED)
		return EMULATION_INTERCEPTED;

	if (rc == X86EMUL_CONTINUE)
		writeback_registers(ctxt);

	return (rc == X86EMUL_UNHANDLEABLE) ? EMULATION_FAILED : EMULATION_OK;

twobyte_insn:
	switch (ctxt->b) {
	case 0x09:		/* wbinvd */
		(ctxt->ops->wbinvd)(ctxt);
		break;
	case 0x08:		/* invd */
	case 0x0d:		/* GrpP (prefetch) */
	case 0x18:		/* Grp16 (prefetch/nop) */
	case 0x1f:		/* nop */
		break;
	case 0x20: /* mov cr, reg */
		ctxt->dst.val = ops->get_cr(ctxt, ctxt->modrm_reg);
		break;
	case 0x21: /* mov from dr to reg */
		ops->get_dr(ctxt, ctxt->modrm_reg, &ctxt->dst.val);
		break;
	case 0x40 ... 0x4f:	/* cmov */
		if (test_cc(ctxt->b, ctxt->eflags))
			ctxt->dst.val = ctxt->src.val;
		else if (ctxt->op_bytes != 4)
			ctxt->dst.type = OP_NONE; /* no writeback */
		break;
	case 0x80 ... 0x8f: /* jnz rel, etc*/
		if (test_cc(ctxt->b, ctxt->eflags))
			rc = jmp_rel(ctxt, ctxt->src.val);
		break;
	case 0x90 ... 0x9f:     /* setcc r/m8 */
		ctxt->dst.val = test_cc(ctxt->b, ctxt->eflags);
		break;
	case 0xb6 ... 0xb7:	/* movzx */
		ctxt->dst.bytes = ctxt->op_bytes;
		ctxt->dst.val = (ctxt->src.bytes == 1) ? (u8) ctxt->src.val
						       : (u16) ctxt->src.val;
		break;
	case 0xbe ... 0xbf:	/* movsx */
		ctxt->dst.bytes = ctxt->op_bytes;
		ctxt->dst.val = (ctxt->src.bytes == 1) ? (s8) ctxt->src.val :
							(s16) ctxt->src.val;
		break;
	default:
		goto cannot_emulate;
	}

threebyte_insn:

	if (rc != X86EMUL_CONTINUE)
		goto done;

	goto writeback;

cannot_emulate:
	return EMULATION_FAILED;
}

void emulator_invalidate_register_cache(struct x86_emulate_ctxt *ctxt)
{
	invalidate_registers(ctxt);
}

void emulator_writeback_register_cache(struct x86_emulate_ctxt *ctxt)
{
	writeback_registers(ctxt);
}

bool emulator_can_use_gpa(struct x86_emulate_ctxt *ctxt)
{
	if (ctxt->rep_prefix && (ctxt->d & String))
		return false;

	if (ctxt->d & TwoMemOp)
		return false;

	return true;
}<|MERGE_RESOLUTION|>--- conflicted
+++ resolved
@@ -447,31 +447,12 @@
 	FOP_END
 
 /* Special case for SETcc - 1 instruction per cc */
-<<<<<<< HEAD
-
-/*
- * Depending on .config the SETcc functions look like:
- *
- * ENDBR			[4 bytes; CONFIG_X86_KERNEL_IBT]
- * SETcc %al			[3 bytes]
- * RET | JMP __x86_return_thunk	[1,5 bytes; CONFIG_RETHUNK]
- * INT3				[1 byte; CONFIG_SLS]
- */
-#define SETCC_ALIGN	16
-
-=======
->>>>>>> 0db78532
 #define FOP_SETCC(op) \
 	FOP_FUNC(op) \
 	#op " %al \n\t" \
-<<<<<<< HEAD
-	__FOP_RET(#op) \
-	".skip " __stringify(SETCC_ALIGN) " - (.-" #op "), 0xcc \n\t"
-=======
 	FOP_RET(op)
->>>>>>> 0db78532
-
-__FOP_START(setcc, SETCC_ALIGN)
+
+FOP_START(setcc)
 FOP_SETCC(seto)
 FOP_SETCC(setno)
 FOP_SETCC(setc)
